# Internal API

A [Fastify](https://fastify.dev/) application that provides a REST API and MCP server implementation. Designed for server-to-server communication with authentication via API keys or service accounts. Ideally it should be used in a internal network to ensure secure data transmission.

## Structure

```bash
src/
├── constants/        # Global constants used throughout the project
├── definitions/      # TypeScript definitions, interfaces and types for type safety
├── mcp/              # Model Context Protocol (MCP) server implementation and resources
├── endpoints/        # Api endpoints configurations and handlers
├── services/         # Business logic and service layer implementations
├── utils/            # Reusable utility functions
├── index.ts          # Main application entry point
├── routes.ts         # API route definitions and handlers
└── server.ts         # Server configuration and initialization
.eslintrc.js          # ESLint linting rules
.prettierrc.js        # Prettier linting rules
jest.config.ts        # Jest configuration file
package.json          # Workspace configuration
tsconfig.json         # Typescript configuration
```

## Development Setup

Follow these steps to set up your development environment:

### 1. Environment Configuration

Create a `.env` file in the root directory by copying the example file:

```bash
cp .env.example .env
```

### 2. Google Cloud Authentication

This project requires Google Cloud authentication for Firebase and other Google services. Follow these steps:

1. Install the Google Cloud CLI (gcloud) if you haven't already:
   - [Installation Guide](https://cloud.google.com/sdk/docs/install)

2. Log in to your Google Cloud account:

   ```bash
   gcloud auth login
   ```

3. Set up service account impersonation. For this you'll need the email of the `firebase-adminsdk` service account that can be found in `IAM & Admin/Service Accounts` from Google Cloud console of the project:

   ```bash
   gcloud auth application-default login --impersonate-service-account <service_account_email>
   ```

   After successful execution, note the path to the credentials file shown in the output. You'll need this for the `GOOGLE_APPLICATION_CREDENTIALS` environment variable.

### 3. Configure Environment Variables

Update the following in your `.env` file:

- Set `GOOGLE_APPLICATION_CREDENTIALS` to the path from step 2
- Configure other environment variables as needed for local development

Most environment variables are used to reference secrets required by the application; for details on how secrets are managed and accessed, see the [Secret Management](#secret-management) section.

> ⚠️ **Security Note**: Never commit the `.env` file to version control as it contains sensitive credentials.

### Troubleshooting

#### Service Account Permission Error

If you encounter this error:

```bash
Credential implementation provided to initializeApp() via the "credential" property failed to fetch a valid Google OAuth2 access token with the following error: "PERMISSION_DENIED: unable to impersonate: Permission 'iam.serviceAccounts.getAccessToken' denied on resource (or it may not exist)."
```

or

```bash
Permission 'iam.serviceAccounts.signBlob' denied on resource (or it may not exist).; Please refer to https://firebase.google.com/docs/auth/admin/create-custom-tokens for more details on how to use and troubleshoot this feature.
```

**Solution:**

1. Ensure your IAM user has the `roles/iam.serviceAccountTokenCreator` permission
   - [Required IAM Roles Documentation](https://cloud.google.com/docs/authentication/use-service-account-impersonation#required-roles). Contact your technical lead if you need permission updates
2. After receiving permissions, run the service account impersonation command again (step 2.3)

#### Additional Resources

- [Google Cloud Authentication Setup](https://cloud.google.com/docs/authentication/set-up-adc-local-dev-environment)
- [Service Account Impersonation Guide](https://cloud.google.com/docs/authentication/use-service-account-impersonation#adc)

## Authentication

This API uses API keys for authentication. To authenticate your requests:

1. Include your API key in the `x-api-key` header
2. API keys are composed of a client ID and private key, formatted as `clientId:privateKey`
3. The combined string must be Base64 encoded

### Example

For testing purposes, you can use this pre-configured API key:

- Client ID: `client-1`
- Private Key: `private-key-1`
- Base64 Encoded: `Y2xpZW50LTE6cHJpdmF0ZS1rZXktMQ==`

Example request:

```bash
curl --location --request GET 'localhost:4001/v1/transactions?companyId=1' \
--header 'x-api-key: Y2xpZW50LTE6cHJpdmF0ZS1rZXktMQ=='
```
<<<<<<< HEAD
## Secret Management

This application uses Google Cloud Secret Manager to securely store sensitive configuration values that are injected as environment variables during deployment.
=======

## Secret Management

Currently, because the deployment is cloud-agnostic, secrets are managed using environment variables.
>>>>>>> b1fe25f8

### How Secrets Work

Secrets are accessed in the application as regular environment variables. The `getSecret` utility function from `@repo/shared` provides a safe way to access these values with proper error handling.

```typescript
   import { getSecret } from '@repo/shared';

   const apiKey = getSecret('EXTERNAL_API_KEY');
```

   > **Note**: Always use the `getSecret` utility function from `@repo/shared` instead of directly accessing `process.env`. This utility provides proper error handling and ensures the secret exists.

<<<<<<< HEAD
**For Local Development:**
- Add secrets to your `.env` file with their actual values
- Also add them to `.env.example` file (without values) for documentation purposes

**When Deployed:**
- Secrets are configured in the Terraform infrastructure code (`infra/services/internal-api/main.tf`)
- They are automatically injected as environment variables when the Cloud Run service is deployed
- Changes to secrets require updating the infrastructure code and deploying the infrastructure. For more information checkout the infrastructure [README](../../infra/README.md)

### Adding a New Secret

To add a new secret that will be available as an environment variable in your deployed service:

1. **Ensure you're working with the correct Google Cloud project:**

   ```bash
   gcloud config get-value project
   ```

   If you need to switch to a different project:

   ```bash
   gcloud config set project YOUR_PROJECT_ID
   ```

2. **Create the secret in Google Cloud Secret Manager:**

   ```bash
   gcloud secrets create SECRET_NAME --data-file=- <<< "your-secret-value"
   ```

   For example, to create an API key secret:

   ```bash
   gcloud secrets create external-api-key --data-file=- <<< "sk-1234567890abcdef"
   ```

3. **Update the infrastructure code** (`infra/services/internal-api/main.tf`):

   Add a new environment variable entry in the `environment_variables` list:

   ```hcl
   {
     name = "ENVIRONMENT_VARIABLE_NAME"
     value_source = {
       secret = "SECRET_NAME"
       version = "latest"
     }
   }
   ```

   For example, if you created a secret called `external-api-key` and want it available as `EXTERNAL_API_KEY`:

   ```hcl
   {
     name = "EXTERNAL_API_KEY"
     value_source = {
       secret = "external-api-key"
       version = "latest"
     }
   }
   ```

   Once you've updated the infrastructure code, apply the changes to deploy them. For detailed instructions, refer to the infrastructure [README](../../infra/README.md).


### Security Best Practices

- Never commit secret values to version control
- Use descriptive names for secrets that indicate their purpose
- Use the `:latest` version in deployment to ensure you always get the most recent value
- Limit access to secrets using IAM policies

### Additional Resources

- [Google Cloud Secret Manager Documentation](https://cloud.google.com/secret-manager/docs)
- [Secret Manager Best Practices](https://cloud.google.com/secret-manager/docs/best-practices)
=======
### Adding a New Secret

When you need to add a new secret to the application, follow these steps:

#### Step 1: Define the Secret Constant

First, add your new secret to the `SECRETS` constant in the shared package:

```typescript
// packages/shared/src/constants/secrets.constants.ts
export const SECRETS = {
  // ... existing secrets
  DATABASE_PASSWORD: 'DATABASE_PASSWORD',
} as const;
```

#### Step 2: Create Environment Files

Create a `.env.example` file in the public-api directory (if it doesn't exist) and add your secret:

```bash
# apps/public-api/.env.example
# ... existing secrets and environment variables
DATABASE_PASSWORD= # Add your new secret here (leave value blank for documentation)
```

Then create your local `.env` file with actual values:

```bash
# apps/public-api/.env
# ... existing secrets and environment variables
# Add your actual secret value here
DATABASE_PASSWORD=my-secure-db-password
```

#### Step 3: Update Environment Schema

Update the `FASTIFY_ENV_SCHEMA` in the server constants to validate the new secret:

```typescript
// apps/public-api/src/constants/server.constants.ts
import { ENV_VARIABLES_KEYS, SECRETS } from '@repo/shared/constants';

export const FASTIFY_ENV_SCHEMA = {
  // ... existing properties
  [SECRETS.DATABASE_PASSWORD]: { type: 'string' },
  // ... existing required fields
  SECRETS.DATABASE_PASSWORD,
} as const;
```

#### Step 4: Use the Secret in Your Code

Access your secret using the `getSecret` utility function:

```typescript
import { getSecret } from '@repo/shared';
import { SECRETS } from '@repo/shared/constants';

const dbPassword = getSecret(SECRETS.DATABASE_PASSWORD);
// Use dbPassword in your database connection

### Security Best Practices

- Never commit secret values to version control in the `.env` file
- Use descriptive names for secrets that indicate their purpose
>>>>>>> b1fe25f8
<|MERGE_RESOLUTION|>--- conflicted
+++ resolved
@@ -115,16 +115,9 @@
 curl --location --request GET 'localhost:4001/v1/transactions?companyId=1' \
 --header 'x-api-key: Y2xpZW50LTE6cHJpdmF0ZS1rZXktMQ=='
 ```
-<<<<<<< HEAD
 ## Secret Management
 
 This application uses Google Cloud Secret Manager to securely store sensitive configuration values that are injected as environment variables during deployment.
-=======
-
-## Secret Management
-
-Currently, because the deployment is cloud-agnostic, secrets are managed using environment variables.
->>>>>>> b1fe25f8
 
 ### How Secrets Work
 
@@ -138,7 +131,6 @@
 
    > **Note**: Always use the `getSecret` utility function from `@repo/shared` instead of directly accessing `process.env`. This utility provides proper error handling and ensures the secret exists.
 
-<<<<<<< HEAD
 **For Local Development:**
 - Add secrets to your `.env` file with their actual values
 - Also add them to `.env.example` file (without values) for documentation purposes
@@ -149,6 +141,68 @@
 - Changes to secrets require updating the infrastructure code and deploying the infrastructure. For more information checkout the infrastructure [README](../../infra/README.md)
 
 ### Adding a New Secret
+
+#### For Local Development
+
+##### Step 1: Define the Secret Constant
+
+First, add your new secret to the `SECRETS` constant in the shared package:
+
+```typescript
+// packages/shared/src/constants/secrets.constants.ts
+export const SECRETS = {
+  // ... existing secrets
+  DATABASE_PASSWORD: 'DATABASE_PASSWORD',
+} as const;
+```
+
+##### Step 2: Create Environment Files
+
+Create a `.env.example` file in the public-api directory (if it doesn't exist) and add your secret:
+
+```bash
+# apps/public-api/.env.example
+# ... existing secrets and environment variables
+DATABASE_PASSWORD= # Add your new secret here (leave value blank for documentation)
+```
+
+Then create your local `.env` file with actual values:
+
+```bash
+# apps/public-api/.env
+# ... existing secrets and environment variables
+# Add your actual secret value here
+DATABASE_PASSWORD=my-secure-db-password
+```
+
+##### Step 3: Update Environment Schema
+
+Update the `FASTIFY_ENV_SCHEMA` in the server constants to validate the new secret:
+
+```typescript
+// apps/public-api/src/constants/server.constants.ts
+import { ENV_VARIABLES_KEYS, SECRETS } from '@repo/shared/constants';
+
+export const FASTIFY_ENV_SCHEMA = {
+  // ... existing properties
+  [SECRETS.DATABASE_PASSWORD]: { type: 'string' },
+  // ... existing required fields
+  SECRETS.DATABASE_PASSWORD,
+} as const;
+```
+
+##### Step 4: Use the Secret in Your Code
+
+Access your secret using the `getSecret` utility function:
+
+```typescript
+import { getSecret } from '@repo/shared';
+import { SECRETS } from '@repo/shared/constants';
+
+const dbPassword = getSecret(SECRETS.DATABASE_PASSWORD);
+// Use dbPassword in your database connection
+
+#### For Deployment
 
 To add a new secret that will be available as an environment variable in your deployed service:
 
@@ -215,72 +269,4 @@
 ### Additional Resources
 
 - [Google Cloud Secret Manager Documentation](https://cloud.google.com/secret-manager/docs)
-- [Secret Manager Best Practices](https://cloud.google.com/secret-manager/docs/best-practices)
-=======
-### Adding a New Secret
-
-When you need to add a new secret to the application, follow these steps:
-
-#### Step 1: Define the Secret Constant
-
-First, add your new secret to the `SECRETS` constant in the shared package:
-
-```typescript
-// packages/shared/src/constants/secrets.constants.ts
-export const SECRETS = {
-  // ... existing secrets
-  DATABASE_PASSWORD: 'DATABASE_PASSWORD',
-} as const;
-```
-
-#### Step 2: Create Environment Files
-
-Create a `.env.example` file in the public-api directory (if it doesn't exist) and add your secret:
-
-```bash
-# apps/public-api/.env.example
-# ... existing secrets and environment variables
-DATABASE_PASSWORD= # Add your new secret here (leave value blank for documentation)
-```
-
-Then create your local `.env` file with actual values:
-
-```bash
-# apps/public-api/.env
-# ... existing secrets and environment variables
-# Add your actual secret value here
-DATABASE_PASSWORD=my-secure-db-password
-```
-
-#### Step 3: Update Environment Schema
-
-Update the `FASTIFY_ENV_SCHEMA` in the server constants to validate the new secret:
-
-```typescript
-// apps/public-api/src/constants/server.constants.ts
-import { ENV_VARIABLES_KEYS, SECRETS } from '@repo/shared/constants';
-
-export const FASTIFY_ENV_SCHEMA = {
-  // ... existing properties
-  [SECRETS.DATABASE_PASSWORD]: { type: 'string' },
-  // ... existing required fields
-  SECRETS.DATABASE_PASSWORD,
-} as const;
-```
-
-#### Step 4: Use the Secret in Your Code
-
-Access your secret using the `getSecret` utility function:
-
-```typescript
-import { getSecret } from '@repo/shared';
-import { SECRETS } from '@repo/shared/constants';
-
-const dbPassword = getSecret(SECRETS.DATABASE_PASSWORD);
-// Use dbPassword in your database connection
-
-### Security Best Practices
-
-- Never commit secret values to version control in the `.env` file
-- Use descriptive names for secrets that indicate their purpose
->>>>>>> b1fe25f8
+- [Secret Manager Best Practices](https://cloud.google.com/secret-manager/docs/best-practices)