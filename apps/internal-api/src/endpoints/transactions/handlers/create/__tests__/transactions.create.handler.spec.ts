--- conflicted
+++ resolved
@@ -6,7 +6,7 @@
 
 import { ERROR_RESPONSES } from '../../../transactions.endpoints.constants';
 import { createTransactionHandler } from '../transactions.create.handler';
-import { ERROR_RESPONSES, STEPS } from '../transactions.create.constants';
+import { STEPS } from '../transactions.create.constants';
 
 jest.mock('@repo/shared/repositories');
 
@@ -74,11 +74,7 @@
     expect(mockReply.send).toHaveBeenCalledWith({ id: mockTransactionId });
   });
 
-<<<<<<< HEAD
-  it('should handle repository known errors', async () => {
-=======
   it('should handle company not found', async () => {
->>>>>>> c3b347c0
     const mockError = new RepositoryError({
       code: RepositoryErrorCode.RELATED_DOCUMENT_NOT_FOUND,
       message: 'Related document not found',
@@ -89,17 +85,12 @@
       mockRequest as FastifyRequest,
       mockReply as FastifyReply,
     );
-<<<<<<< HEAD
-    expect(mockReply.code).toHaveBeenCalledWith(STATUS_CODES.BAD_REQUEST);
-    expect(mockReply.send).toHaveBeenCalledWith(ERROR_RESPONSES.COMPANY_NOT_FOUND);
-=======
 
     expect(mockReply.code).toHaveBeenCalledWith(STATUS_CODES.BAD_REQUEST);
     expect(mockReply.send).toHaveBeenCalledWith({
       code: ERROR_RESPONSES.COMPANY_NOT_FOUND.code,
       message: ERROR_RESPONSES.COMPANY_NOT_FOUND.message((mockRequest.body as any).companyId as string),
     });
->>>>>>> c3b347c0
   });
 
   it('should handle repository unknown errors', async () => {
