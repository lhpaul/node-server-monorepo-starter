--- conflicted
+++ resolved
@@ -4,7 +4,7 @@
 
 import { ERROR_RESPONSES, STEPS } from './transactions.create.constants';
 import { CreateTransactionBody } from './transactions.create.interfaces';
-import { RepositoryError } from '@repo/shared/utils';
+import { RepositoryError, RepositoryErrorCode } from '@repo/shared/utils';
 
 export const createTransactionHandler = async (
   request: FastifyRequest,
@@ -13,27 +13,16 @@
   const logger = request.log.child({ handler: createTransactionHandler.name });
   const repository = TransactionsRepository.getInstance();
   const body = request.body as CreateTransactionBody;
-<<<<<<< HEAD
-  logger.startStep(
-    STEPS.CREATE_TRANSACTION.id,
-    STEPS.CREATE_TRANSACTION.obfuscatedId,
-  );
+  logger.startStep(STEPS.CREATE_TRANSACTION.id);
   try {
     const id = await repository
       .createDocument(body, logger)
       .finally(() => logger.endStep(STEPS.CREATE_TRANSACTION.id));
     return reply.code(STATUS_CODES.CREATED).send({ id });
   } catch (error) {
-    if (error instanceof RepositoryError) {
+    if (error instanceof RepositoryError && error.code === RepositoryErrorCode.RELATED_DOCUMENT_NOT_FOUND) {
       return reply.code(STATUS_CODES.BAD_REQUEST).send(ERROR_RESPONSES.COMPANY_NOT_FOUND);
     }
     throw error;
   }
-=======
-  logger.startStep(STEPS.CREATE_TRANSACTION.id);
-  const id = await repository
-    .createDocument(body, logger)
-    .finally(() => logger.endStep(STEPS.CREATE_TRANSACTION.id));
-  return reply.code(STATUS_CODES.CREATED).send({ id });
->>>>>>> 5dd1839b
 };