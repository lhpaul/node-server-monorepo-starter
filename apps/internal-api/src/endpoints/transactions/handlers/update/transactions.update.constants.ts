--- conflicted
+++ resolved
@@ -1,12 +1,3 @@
 export const STEPS = {
-<<<<<<< HEAD
-  UPDATE_TRANSACTION: { id: 'update-transaction', obfuscatedId: '01' },
-};
-
-export const ERROR_RESPONSES = {
-  TRANSACTION_NOT_FOUND: 'Transaction not found',
-}
-=======
   UPDATE_TRANSACTION: { id: 'update-transaction' },
-};
->>>>>>> 5dd1839b
+};