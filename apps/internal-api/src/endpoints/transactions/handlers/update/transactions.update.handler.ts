--- conflicted
+++ resolved
@@ -1,12 +1,6 @@
 import { STATUS_CODES } from '@repo/fastify';
 import { TransactionsRepository } from '@repo/shared/repositories';
-<<<<<<< HEAD
 import { RepositoryError, RepositoryErrorCode } from '@repo/shared/utils';
-import { FastifyReply, FastifyRequest } from 'fastify';
-
-import { ERROR_RESPONSES, STEPS } from './transactions.update.constants';
-import { UpdateTransactionBody, UpdateTransactionParams } from './transactions.update.interfaces';
-=======
 import { FastifyReply, FastifyRequest } from 'fastify';
 
 import { ERROR_RESPONSES } from '../../transactions.endpoints.constants';
@@ -15,9 +9,6 @@
   UpdateTransactionBody,
   UpdateTransactionParams,
 } from './transactions.update.interfaces';
-import { RepositoryError } from '@repo/shared/utils';
-import { RepositoryErrorCode } from '@repo/shared/utils';
->>>>>>> 5dd1839b
 
 export const updateTransactionHandler = async (
   request: FastifyRequest,
@@ -28,14 +19,7 @@
   const { id } = request.params as UpdateTransactionParams;
   const body = request.body as UpdateTransactionBody;
   try {
-<<<<<<< HEAD
-    logger.startStep(
-      STEPS.UPDATE_TRANSACTION.id,
-      STEPS.UPDATE_TRANSACTION.obfuscatedId,
-    );
-=======
     logger.startStep(STEPS.UPDATE_TRANSACTION.id);
->>>>>>> 5dd1839b
     await repository.updateDocument(id, body, logger);
     logger.endStep(STEPS.UPDATE_TRANSACTION.id);
     return reply.code(STATUS_CODES.NO_CONTENT).send();
