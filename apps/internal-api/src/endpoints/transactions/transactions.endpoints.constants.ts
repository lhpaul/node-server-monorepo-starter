--- conflicted
+++ resolved
@@ -20,11 +20,6 @@
     amount: { type: 'number' },
     categoryId: { type: 'string' },
     companyId: { type: 'string' },
-<<<<<<< HEAD
-    categoryId: { type: 'string' },
-=======
-    description: { type: 'string' },
->>>>>>> 35a70f2d
     date: { type: 'string', format: 'date' },
     description: { type: 'string' },
     sourceId: { type: 'string' },
