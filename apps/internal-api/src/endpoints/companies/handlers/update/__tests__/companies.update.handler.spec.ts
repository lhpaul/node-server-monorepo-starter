--- conflicted
+++ resolved
@@ -8,14 +8,11 @@
 import { updateCompanyHandler } from '../companies.update.handler';
 
 jest.mock('@repo/shared/repositories');
-<<<<<<< HEAD
-=======
 jest.mock('@repo/shared/utils', () => ({
   ...jest.requireActual('@repo/shared/utils'),
   RepositoryError: jest.fn(),
   RepositoryErrorCode: jest.fn(),
 }));
->>>>>>> 5dd1839b
 
 describe(updateCompanyHandler.name, () => {
   let mockRequest: Partial<FastifyRequest>;
@@ -24,11 +21,7 @@
     startStep: jest.Mock;
     endStep: jest.Mock;
   } & Partial<FastifyBaseLogger>;
-<<<<<<< HEAD
-  let mockRepository: { updateDocument: jest.Mock };
-=======
   let mockRepository: Partial<CompaniesRepository>;
->>>>>>> 5dd1839b
 
   const mockParams = { id: '123' };
   const mockBody = {
@@ -63,25 +56,14 @@
   });
 
   it('should successfully update a company', async () => {
-<<<<<<< HEAD
-    mockRepository.updateDocument.mockResolvedValue(undefined);
-=======
     jest.spyOn(mockRepository, 'updateDocument').mockResolvedValue(undefined);
->>>>>>> 5dd1839b
 
     await updateCompanyHandler(
       mockRequest as FastifyRequest,
       mockReply as FastifyReply,
     );
 
-<<<<<<< HEAD
-    expect(mockLogger.startStep).toHaveBeenCalledWith(
-      STEPS.UPDATE_COMPANY.id,
-      STEPS.UPDATE_COMPANY.obfuscatedId,
-    );
-=======
     expect(mockLogger.startStep).toHaveBeenCalledWith(STEPS.UPDATE_COMPANY.id);
->>>>>>> 5dd1839b
     expect(mockRepository.updateDocument).toHaveBeenCalledWith(
       mockParams.id,
       mockBody,
@@ -93,11 +75,7 @@
   });
 
   it('should handle company not found', async () => {
-<<<<<<< HEAD
-    mockRepository.updateDocument.mockRejectedValue(
-=======
     jest.spyOn(mockRepository, 'updateDocument').mockRejectedValue(
->>>>>>> 5dd1839b
       new RepositoryError({
         code: RepositoryErrorCode.DOCUMENT_NOT_FOUND,
         message: 'Document not found',
@@ -109,14 +87,7 @@
       mockReply as FastifyReply,
     );
 
-<<<<<<< HEAD
-    expect(mockLogger.startStep).toHaveBeenCalledWith(
-      STEPS.UPDATE_COMPANY.id,
-      STEPS.UPDATE_COMPANY.obfuscatedId,
-    );
-=======
     expect(mockLogger.startStep).toHaveBeenCalledWith(STEPS.UPDATE_COMPANY.id);
->>>>>>> 5dd1839b
     expect(mockRepository.updateDocument).toHaveBeenCalledWith(
       mockParams.id,
       mockBody,
@@ -131,11 +102,7 @@
 
   it('should handle repository errors', async () => {
     const error = new Error('Repository error');
-<<<<<<< HEAD
-    mockRepository.updateDocument.mockRejectedValue(error);
-=======
     jest.spyOn(mockRepository, 'updateDocument').mockRejectedValue(error);
->>>>>>> 5dd1839b
 
     await expect(
       updateCompanyHandler(
@@ -144,14 +111,7 @@
       ),
     ).rejects.toThrow(error);
 
-<<<<<<< HEAD
-    expect(mockLogger.startStep).toHaveBeenCalledWith(
-      STEPS.UPDATE_COMPANY.id,
-      STEPS.UPDATE_COMPANY.obfuscatedId,
-    );
-=======
     expect(mockLogger.startStep).toHaveBeenCalledWith(STEPS.UPDATE_COMPANY.id);
->>>>>>> 5dd1839b
     expect(mockRepository.updateDocument).toHaveBeenCalledWith(
       mockParams.id,
       mockBody,
