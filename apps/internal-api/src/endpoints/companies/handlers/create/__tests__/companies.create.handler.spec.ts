--- conflicted
+++ resolved
@@ -5,18 +5,13 @@
 import { createCompanyHandler } from '../companies.create.handler';
 import { STEPS } from '../companies.create.constants';
 
-
 jest.mock('@repo/shared/repositories');
 
 describe(createCompanyHandler.name, () => {
   let mockRequest: Partial<FastifyRequest>;
   let mockReply: Partial<FastifyReply>;
   let mockLogger: any;
-<<<<<<< HEAD
-  let mockRepository: { createDocument: jest.Mock };
-=======
   let mockRepository: Partial<CompaniesRepository>;
->>>>>>> 5dd1839b
 
   beforeEach(() => {
     mockLogger = {
@@ -39,11 +34,7 @@
 
     mockRepository = {
       createDocument: jest.fn(),
-<<<<<<< HEAD
-    } as any;
-=======
     };
->>>>>>> 5dd1839b
 
     (CompaniesRepository.getInstance as jest.Mock).mockReturnValue(
       mockRepository,
@@ -56,11 +47,7 @@
 
   it('should create a company successfully', async () => {
     const mockCompanyId = '123';
-<<<<<<< HEAD
-    mockRepository.createDocument.mockResolvedValue(mockCompanyId);
-=======
     jest.spyOn(mockRepository, 'createDocument').mockResolvedValue(mockCompanyId);
->>>>>>> 5dd1839b
 
     await createCompanyHandler(
       mockRequest as FastifyRequest,
@@ -70,14 +57,7 @@
     expect(mockLogger.child).toHaveBeenCalledWith({
       handler: createCompanyHandler.name,
     });
-<<<<<<< HEAD
-    expect(mockLogger.startStep).toHaveBeenCalledWith(
-      STEPS.CREATE_COMPANY.id,
-      STEPS.CREATE_COMPANY.obfuscatedId,
-    );
-=======
     expect(mockLogger.startStep).toHaveBeenCalledWith(STEPS.CREATE_COMPANY.id);
->>>>>>> 5dd1839b
     expect(mockRepository.createDocument).toHaveBeenCalledWith(
       mockRequest.body,
       mockLogger,
@@ -89,11 +69,7 @@
 
   it('should handle repository errors', async () => {
     const mockError = new Error('Repository error');
-<<<<<<< HEAD
-    mockRepository.createDocument.mockRejectedValue(mockError);
-=======
     jest.spyOn(mockRepository, 'createDocument').mockRejectedValue(mockError);
->>>>>>> 5dd1839b
 
     await expect(
       createCompanyHandler(
