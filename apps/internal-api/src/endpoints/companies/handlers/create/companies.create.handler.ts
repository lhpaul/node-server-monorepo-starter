import { STATUS_CODES } from '@repo/fastify';
import { CompaniesRepository } from '@repo/shared/repositories';
import { STATUS_CODES } from '@repo/fastify';
import { FastifyReply, FastifyRequest } from 'fastify';

import { STEPS } from './companies.create.constants';
import { CreateCompanyBody } from './companies.create.interfaces';

export const createCompanyHandler = async (
  request: FastifyRequest,
  reply: FastifyReply,
) => {
  const logger = request.log.child({ handler: createCompanyHandler.name });
  const repository = CompaniesRepository.getInstance();
  const body = request.body as CreateCompanyBody;
<<<<<<< HEAD
  logger.startStep(STEPS.CREATE_COMPANY.id, STEPS.CREATE_COMPANY.obfuscatedId);
=======
  logger.startStep(STEPS.CREATE_COMPANY.id);
>>>>>>> 5dd1839b
  const id = await repository
    .createDocument(body, logger)
    .finally(() => logger.endStep(STEPS.CREATE_COMPANY.id));
  return reply.code(STATUS_CODES.CREATED).send({ id });
};<|MERGE_RESOLUTION|>--- conflicted
+++ resolved
@@ -1,6 +1,5 @@
 import { STATUS_CODES } from '@repo/fastify';
 import { CompaniesRepository } from '@repo/shared/repositories';
-import { STATUS_CODES } from '@repo/fastify';
 import { FastifyReply, FastifyRequest } from 'fastify';
 
 import { STEPS } from './companies.create.constants';
@@ -13,11 +12,7 @@
   const logger = request.log.child({ handler: createCompanyHandler.name });
   const repository = CompaniesRepository.getInstance();
   const body = request.body as CreateCompanyBody;
-<<<<<<< HEAD
-  logger.startStep(STEPS.CREATE_COMPANY.id, STEPS.CREATE_COMPANY.obfuscatedId);
-=======
   logger.startStep(STEPS.CREATE_COMPANY.id);
->>>>>>> 5dd1839b
   const id = await repository
     .createDocument(body, logger)
     .finally(() => logger.endStep(STEPS.CREATE_COMPANY.id));
