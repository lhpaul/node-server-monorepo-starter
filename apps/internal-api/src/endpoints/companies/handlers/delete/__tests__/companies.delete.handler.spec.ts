--- conflicted
+++ resolved
@@ -1,25 +1,18 @@
 import { STATUS_CODES } from '@repo/fastify';
-<<<<<<< HEAD
-import { FastifyBaseLogger, FastifyReply, FastifyRequest } from 'fastify';
-import { CompaniesRepository } from '@repo/shared/repositories';
-=======
 import { CompaniesRepository } from '@repo/shared/repositories';
 import { RepositoryError, RepositoryErrorCode } from '@repo/shared/utils';
 import { FastifyBaseLogger, FastifyReply, FastifyRequest } from 'fastify';
->>>>>>> 5dd1839b
 
 import { STEPS } from '../companies.delete.constants';
 import { deleteCompanyHandler } from '../companies.delete.handler';
+import { ERROR_RESPONSES } from '../../../companies.endpoints.constants';
 
 jest.mock('@repo/shared/repositories');
-<<<<<<< HEAD
-=======
 jest.mock('@repo/shared/utils', () => ({
   ...jest.requireActual('@repo/shared/utils'),
   RepositoryError: jest.fn(),
   RepositoryErrorCode: jest.fn(),
 }));
->>>>>>> 5dd1839b
 
 describe(deleteCompanyHandler.name, () => {
   let mockRequest: Partial<FastifyRequest>;
@@ -28,11 +21,7 @@
     startStep: jest.Mock;
     endStep: jest.Mock;
   } & Partial<FastifyBaseLogger>;
-<<<<<<< HEAD
-  let mockRepository: { deleteDocument: jest.Mock };
-=======
   let mockRepository: Partial<CompaniesRepository>;
->>>>>>> 5dd1839b
 
   const mockParams = { id: '123' };
 
@@ -64,36 +53,20 @@
   });
 
   it('should successfully delete a company', async () => {
-<<<<<<< HEAD
-    mockRepository.deleteDocument.mockResolvedValue(undefined);
-=======
     jest.spyOn(mockRepository, 'deleteDocument').mockResolvedValue(undefined);
->>>>>>> 5dd1839b
 
     await deleteCompanyHandler(
       mockRequest as FastifyRequest,
       mockReply as FastifyReply,
     );
 
-<<<<<<< HEAD
-    expect(mockLogger.startStep).toHaveBeenCalledWith(
-      STEPS.DELETE_COMPANY.id,
-      STEPS.DELETE_COMPANY.obfuscatedId,
-    );
-=======
     expect(mockLogger.startStep).toHaveBeenCalledWith(STEPS.DELETE_COMPANY.id);
->>>>>>> 5dd1839b
     expect(mockRepository.deleteDocument).toHaveBeenCalledWith(mockParams.id, mockLogger);
     expect(mockLogger.endStep).toHaveBeenCalledWith(STEPS.DELETE_COMPANY.id);
     expect(mockReply.code).toHaveBeenCalledWith(STATUS_CODES.NO_CONTENT);
     expect(mockReply.send).toHaveBeenCalled();
   });
 
-<<<<<<< HEAD
-  it('should handle repository unknown error', async () => {
-    const error = new Error('Repository error');
-    mockRepository.deleteDocument.mockRejectedValue(error);
-=======
   it('should handle non-existent company', async () => {
     jest.spyOn(mockRepository, 'deleteDocument').mockRejectedValue(
       new RepositoryError({
@@ -119,25 +92,11 @@
   it('should handle repository unknown error', async () => {
     const error = new Error('Repository error');
     jest.spyOn(mockRepository, 'deleteDocument').mockRejectedValue(error);
->>>>>>> 5dd1839b
 
     try {
       await deleteCompanyHandler(
         mockRequest as FastifyRequest,
         mockReply as FastifyReply,
-<<<<<<< HEAD
-      ),
-    ).rejects.toThrow(error);
-
-    expect(mockLogger.startStep).toHaveBeenCalledWith(
-      STEPS.DELETE_COMPANY.id,
-      STEPS.DELETE_COMPANY.obfuscatedId,
-    );
-    expect(mockRepository.deleteDocument).toHaveBeenCalledWith(mockParams.id, mockLogger);
-    expect(mockLogger.endStep).toHaveBeenCalledWith(STEPS.DELETE_COMPANY.id);
-    expect(mockReply.code).not.toHaveBeenCalled();
-    expect(mockReply.send).not.toHaveBeenCalled();
-=======
       );
       expect(false).toBe(true);
     } catch (error) {
@@ -148,6 +107,5 @@
       expect(mockReply.code).not.toHaveBeenCalled();
       expect(mockReply.send).not.toHaveBeenCalled();
     }
->>>>>>> 5dd1839b
   });
 });