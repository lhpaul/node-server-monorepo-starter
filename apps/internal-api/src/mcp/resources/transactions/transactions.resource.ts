import { ResourceTemplate } from '@modelcontextprotocol/sdk/server/mcp.js';
import { QueryItem } from '@repo/shared/definitions';
import { RequestLogger } from '@repo/fastify';
import { QueryItem } from '@repo/shared/definitions';
import { TransactionsRepository } from '@repo/shared/repositories';
import { FastifyBaseLogger } from 'fastify';

import { McpResourceConfig } from '../../../definitions/mcp.interfaces';
import { RESOURCE_NAME, RESOURCE_PATH, STEPS } from './transactions.resource.constants';
<<<<<<< HEAD
import { TransactionsRepository } from '@repo/shared/repositories';

import { FastifyBaseLogger } from 'fastify';
=======

>>>>>>> c3b347c0
export function transactionsResourceBuilder(serverLogger: FastifyBaseLogger): McpResourceConfig {
  return {
    name: RESOURCE_NAME,
    template: new ResourceTemplate(RESOURCE_PATH, {
      list: undefined,
    }),
    handler: async (uri, variables, extra) => {
      const { companyId, dateFrom, dateTo } = variables;

      // TODO: validate variables format

      const requestLogger = new RequestLogger({ logger: serverLogger })
      .child({ requestId: extra.requestId, resource: RESOURCE_NAME, uri, variables });

      requestLogger.startStep(STEPS.GET_TRANSACTIONS.id);
      const dateFilters: QueryItem<string>[] = [];
      if (dateFrom) {
        dateFilters.push({ value: dateFrom as string, operator: '>=' });
      }
      if (dateTo) {
        dateFilters.push({ value: dateTo as string, operator: '<=' });
      }
      const transactionsRepo = TransactionsRepository.getInstance();
      const transactions = await transactionsRepo.getDocumentsList({
        companyId: [{ value: companyId, operator: '==' }],
        date: dateFilters,
      }, requestLogger)
      .finally(() => requestLogger.endStep(STEPS.GET_TRANSACTIONS.id));
      return {
        contents: [{
          uri: uri.href,
          text: JSON.stringify(transactions),
          mimeType: 'application/json',
        }]
      };
    },
  };
}<|MERGE_RESOLUTION|>--- conflicted
+++ resolved
@@ -1,5 +1,4 @@
 import { ResourceTemplate } from '@modelcontextprotocol/sdk/server/mcp.js';
-import { QueryItem } from '@repo/shared/definitions';
 import { RequestLogger } from '@repo/fastify';
 import { QueryItem } from '@repo/shared/definitions';
 import { TransactionsRepository } from '@repo/shared/repositories';
@@ -7,13 +6,6 @@
 
 import { McpResourceConfig } from '../../../definitions/mcp.interfaces';
 import { RESOURCE_NAME, RESOURCE_PATH, STEPS } from './transactions.resource.constants';
-<<<<<<< HEAD
-import { TransactionsRepository } from '@repo/shared/repositories';
-
-import { FastifyBaseLogger } from 'fastify';
-=======
-
->>>>>>> c3b347c0
 export function transactionsResourceBuilder(serverLogger: FastifyBaseLogger): McpResourceConfig {
   return {
     name: RESOURCE_NAME,
