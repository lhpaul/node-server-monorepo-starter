import { ResourceTemplate } from '@modelcontextprotocol/sdk/server/mcp.js';
import { RequestLogger } from '@repo/fastify';

import { McpResourceConfig } from '../../../definitions/mcp.interfaces';
import { RESOURCE_NAME, RESOURCE_PATH, STEPS } from './transactions.resource.constants';
import { TransactionsRepository } from '@repo/shared/repositories';
import { QueryItem } from '@repo/shared/definitions';
import { FastifyBaseLogger } from 'fastify';
export function transactionsResourceBuilder(serverLogger: FastifyBaseLogger): McpResourceConfig {
  return {
    name: RESOURCE_NAME,
    template: new ResourceTemplate(RESOURCE_PATH, {
      list: undefined,
    }),
    handler: async (uri, variables, extra) => {
      const { companyId, dateFrom, dateTo } = variables;

      // TODO: validate variables format

      const requestLogger = new RequestLogger({ logger: serverLogger })
      .child({ requestId: extra.requestId, resource: RESOURCE_NAME, uri, variables });

      requestLogger.startStep(STEPS.GET_TRANSACTIONS.id);
      const dateFilters: QueryItem<string>[] = [];
      if (dateFrom) {
        dateFilters.push({ value: dateFrom as string, operator: '>=' });
      }
      if (dateTo) {
        dateFilters.push({ value: dateTo as string, operator: '<=' });
      }
      const transactionsRepo = TransactionsRepository.getInstance();
<<<<<<< HEAD
      const transactions = await transactionsRepo.getDocumentsList(
        {
          date: dateFilters,
        },
        requestLogger,
        { parentIds: { companyId: companyId as string } },
      )
=======
      const transactions = await transactionsRepo.getDocumentsList({
        companyId: [{ value: companyId, operator: '==' }],
        date: dateFilters,
      }, requestLogger)
>>>>>>> 5dd1839b
      .finally(() => requestLogger.endStep(STEPS.GET_TRANSACTIONS.id));
      return {
        contents: [{
          uri: uri.href,
          text: JSON.stringify(transactions),
          mimeType: 'application/json',
        }]
      };
    },
  };
}<|MERGE_RESOLUTION|>--- conflicted
+++ resolved
@@ -1,10 +1,11 @@
 import { ResourceTemplate } from '@modelcontextprotocol/sdk/server/mcp.js';
+import { QueryItem } from '@repo/shared/definitions';
 import { RequestLogger } from '@repo/fastify';
 
 import { McpResourceConfig } from '../../../definitions/mcp.interfaces';
 import { RESOURCE_NAME, RESOURCE_PATH, STEPS } from './transactions.resource.constants';
 import { TransactionsRepository } from '@repo/shared/repositories';
-import { QueryItem } from '@repo/shared/definitions';
+
 import { FastifyBaseLogger } from 'fastify';
 export function transactionsResourceBuilder(serverLogger: FastifyBaseLogger): McpResourceConfig {
   return {
@@ -29,20 +30,10 @@
         dateFilters.push({ value: dateTo as string, operator: '<=' });
       }
       const transactionsRepo = TransactionsRepository.getInstance();
-<<<<<<< HEAD
-      const transactions = await transactionsRepo.getDocumentsList(
-        {
-          date: dateFilters,
-        },
-        requestLogger,
-        { parentIds: { companyId: companyId as string } },
-      )
-=======
       const transactions = await transactionsRepo.getDocumentsList({
         companyId: [{ value: companyId, operator: '==' }],
         date: dateFilters,
       }, requestLogger)
->>>>>>> 5dd1839b
       .finally(() => requestLogger.endStep(STEPS.GET_TRANSACTIONS.id));
       return {
         contents: [{
