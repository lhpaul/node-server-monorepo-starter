--- conflicted
+++ resolved
@@ -21,11 +21,7 @@
       const requestLogger = new RequestLogger({ logger: serverLogger })
       .child({ requestId: extra.requestId, resource: RESOURCE_NAME, uri, variables });
 
-<<<<<<< HEAD
-      requestLogger.startStep(STEPS.GET_TRANSACTIONS.id);
-=======
       requestLogger.startStep(STEPS.GET_TRANSACTIONS.id, logGroup);
->>>>>>> aa7652ea
       const dateFilters: FilterItem<string>[] = [];
       if (dateFrom) {
         dateFilters.push({ value: dateFrom as string, operator: '>=' });
