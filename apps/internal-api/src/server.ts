import cors from '@fastify/cors';
import fastifyEnv from '@fastify/env';
import helmet from '@fastify/helmet';
import { McpServer } from '@modelcontextprotocol/sdk/server/mcp.js';
import { StreamableHTTPServerTransport } from '@modelcontextprotocol/sdk/server/streamableHttp.js';
import {
  AUTHENTICATE_DECORATOR_NAME,
  AUTHENTICATE_ERROR_CODES,
  SERVER_LOGGER_CONFIG,
  setServerErrorHandlers,
  setServerHooks,
  setServerProcessErrorHandlers,
} from '@repo/fastify';
import fastify, { FastifyInstance, FastifyReply, FastifyRequest } from 'fastify';
import { Sessions, streamableHttp } from 'fastify-mcp';
import * as admin from 'firebase-admin';

import packageJson from '../package.json';
import {
  COR_CONFIG,
  FASTIFY_ENV_CONFIG,
  MCP_SERVER_CONFIG,
  SERVER_START_VALUES,
} from './constants/server.constants';
import { routesBuilder } from './routes';
import { getMcpResources } from './utils/mcp/mcp.utils';
import { authenticateApiKey } from './utils/auth/auth.utils';

export let server: FastifyInstance;

export const init = async function (): Promise<FastifyInstance> {
  server = fastify({
    logger: SERVER_LOGGER_CONFIG,
  });

  // Load environment variables so they can be accessed through the server and the request instance
  await server.register(fastifyEnv, FASTIFY_ENV_CONFIG);

<<<<<<< HEAD
  // Enable CORS
=======
>>>>>>> 405a1051
  await server.register(cors, COR_CONFIG);

  // Help secure the api by setting HTTP response headers
  server.register(helmet, { global: true });

  // Initialize Firebase Admin SDK
  await admin.initializeApp({
    projectId: process.env.FIREBASE_PROJECT_ID,
    credential: admin.credential.applicationDefault(),
    databaseURL: process.env.FIREBASE_DATABASE_URL,
  });

  // Add decorator to authenticate requests. To avoid authentication in an route, you set the `authenticate` option to `false` when building the route.
  server.decorate(AUTHENTICATE_DECORATOR_NAME, async (request: FastifyRequest, reply: FastifyReply) => {
    try {
      await authenticateApiKey(request, reply);
    } catch (err: any) {
      if (err.statusCode && err.message) {
        const code = AUTHENTICATE_ERROR_CODES[err.statusCode as keyof typeof AUTHENTICATE_ERROR_CODES] ?? err.code;
        reply.code(err.statusCode).send({ code, message: err.message });
        return;
      }
      reply.send(err);
    }
  });

  // Enable MCP server
  server.register(streamableHttp, {
    stateful: true,
    mcpEndpoint: '/mcp',
    sessions: new Sessions<StreamableHTTPServerTransport>(),
    createServer: () => {
      const mcpServer = new McpServer(MCP_SERVER_CONFIG, {
        capabilities: {
          resources: {}, // Enable resources
        },
        
      });
      const resources = getMcpResources(server.log);
      resources.forEach((resource) => {
        mcpServer.resource(resource.name, resource.template, resource.handler);
      });
      return mcpServer.server;
    },
  });

  // Load fastify routes
  server.route({
    method: 'GET',
    url: '/',
    handler: (_request, reply) => {
      return reply.send({
        name: packageJson.name,
        version: packageJson.version,
        now: new Date().toISOString(),
      });
    },
  });

  routesBuilder(server).forEach((route) => {
    server.route(route);
  });

  setServerErrorHandlers(server);
  setServerHooks(server);
  setServerProcessErrorHandlers(server);
  return server;
};

export const start = async function (): Promise<void> {
  const address = await server.listen({
    port: SERVER_START_VALUES.port,
    host: SERVER_START_VALUES.host,
  });

  server.log.info(
    {
      logId: SERVER_START_VALUES.logId,
      address,
    },
    SERVER_START_VALUES.logMessage({ address }),
  );
};<|MERGE_RESOLUTION|>--- conflicted
+++ resolved
@@ -11,6 +11,7 @@
   setServerHooks,
   setServerProcessErrorHandlers,
 } from '@repo/fastify';
+import { getEnvironmentVariable } from '@repo/shared/utils';
 import fastify, { FastifyInstance, FastifyReply, FastifyRequest } from 'fastify';
 import { Sessions, streamableHttp } from 'fastify-mcp';
 import * as admin from 'firebase-admin';
@@ -18,6 +19,8 @@
 import packageJson from '../package.json';
 import {
   COR_CONFIG,
+  ENVIRONMENT_VARIABLES_KEYS,
+  ERROR_MESSAGES,
   FASTIFY_ENV_CONFIG,
   MCP_SERVER_CONFIG,
   SERVER_START_VALUES,
@@ -36,20 +39,22 @@
   // Load environment variables so they can be accessed through the server and the request instance
   await server.register(fastifyEnv, FASTIFY_ENV_CONFIG);
 
-<<<<<<< HEAD
   // Enable CORS
-=======
->>>>>>> 405a1051
   await server.register(cors, COR_CONFIG);
 
   // Help secure the api by setting HTTP response headers
   server.register(helmet, { global: true });
 
   // Initialize Firebase Admin SDK
+  const firebaseProjectId = getEnvironmentVariable(ENVIRONMENT_VARIABLES_KEYS.FIREBASE_PROJECT_ID);
+  const firebaseDatabaseUrl = getEnvironmentVariable(ENVIRONMENT_VARIABLES_KEYS.FIREBASE_DATABASE_URL);
+  if (!firebaseProjectId || !firebaseDatabaseUrl) {
+    throw new Error(ERROR_MESSAGES.FIREBASE_PROJECT_ID_OR_DATABASE_URL_NOT_SET);
+  }
   await admin.initializeApp({
-    projectId: process.env.FIREBASE_PROJECT_ID,
+    projectId: firebaseProjectId,
     credential: admin.credential.applicationDefault(),
-    databaseURL: process.env.FIREBASE_DATABASE_URL,
+    databaseURL: firebaseDatabaseUrl,
   });
 
   // Add decorator to authenticate requests. To avoid authentication in an route, you set the `authenticate` option to `false` when building the route.
