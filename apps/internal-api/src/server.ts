--- conflicted
+++ resolved
@@ -42,7 +42,6 @@
   // Help secure the api by setting HTTP response headers
   server.register(helmet, { global: true });
 
-<<<<<<< HEAD
   // Initialize Firebase Admin SDK
   await admin.initializeApp({
     projectId: process.env.FIREBASE_PROJECT_ID,
@@ -50,10 +49,7 @@
     databaseURL: process.env.FIREBASE_DATABASE_URL,
   });
 
-  // Add decorator to authenticate requests. To avoid authentication in an route, you can pass the `skipAuth` option when building the route.
-=======
   // Add decorator to authenticate requests. To avoid authentication in an route, you set the `authenticate` option to `false` when building the route.
->>>>>>> 2a07ef42
   server.decorate(AUTHENTICATE_DECORATOR_NAME, async (request: FastifyRequest, reply: FastifyReply) => {
     try {
       await authenticateApiKey(request, reply);
