export const COR_CONFIG = {
  origin: ['*'],
};

export const ENVIRONMENT_VARIABLES_KEYS = {
  FIREBASE_DATABASE_URL: 'FIREBASE_DATABASE_URL',
  FIREBASE_PROJECT_ID: 'FIREBASE_PROJECT_ID',
};

export const ERROR_MESSAGES = {
  FIREBASE_PROJECT_ID_OR_DATABASE_URL_NOT_SET: 'Firebase project ID or database URL is not set',
};

export const FASTIFY_ENV_SCHEMA = {
  type: 'object',
<<<<<<< HEAD
  required: ['APP_ENV'],
  properties: {
    APP_ENV: { type: 'string', enum: ['DEV', 'STG', 'PROD'] },
=======
  properties: {
    APP_ENV: { type: 'string' },
    ENCRYPTION_KEY: { type: 'string' },
    MOCK_API_PROJECT_SECRET: { type: 'string' },
>>>>>>> e5c0a3fb
  },
  required: ['APP_ENV', 'ENCRYPTION_KEY', 'MOCK_API_PROJECT_SECRET'],
} as const;
export const FASTIFY_ENV_CONFIG = {
  dotenv: true,
  schema: FASTIFY_ENV_SCHEMA,
};

export const SERVER_START_VALUES = {
  port: Number(process.env.PORT) || 4000,
  host: '0.0.0.0',
  logId: 'server-start',
  logMessage: ({ address }: { address: string }): string =>
    `Server started on ${address}`,
};<|MERGE_RESOLUTION|>--- conflicted
+++ resolved
@@ -13,16 +13,10 @@
 
 export const FASTIFY_ENV_SCHEMA = {
   type: 'object',
-<<<<<<< HEAD
-  required: ['APP_ENV'],
-  properties: {
-    APP_ENV: { type: 'string', enum: ['DEV', 'STG', 'PROD'] },
-=======
   properties: {
     APP_ENV: { type: 'string' },
     ENCRYPTION_KEY: { type: 'string' },
     MOCK_API_PROJECT_SECRET: { type: 'string' },
->>>>>>> e5c0a3fb
   },
   required: ['APP_ENV', 'ENCRYPTION_KEY', 'MOCK_API_PROJECT_SECRET'],
 } as const;
