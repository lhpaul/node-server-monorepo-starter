import cors from '@fastify/cors';
import fastifyEnv from '@fastify/env';
import helmet from '@fastify/helmet';
import {
  SERVER_LOGGER_CONFIG,
  setServerErrorHandlers,
  setServerFirebaseAuthenticationDecorator,
  setServerHooks,
  setServerProcessErrorHandlers,
} from '@repo/fastify';
import fastify, { FastifyInstance } from 'fastify';
import * as admin from 'firebase-admin';

import packageJson from '../package.json';

import {
  COR_CONFIG,
  FASTIFY_ENV_CONFIG,
  SERVER_START_VALUES,
} from './constants/server.constants';
import { routesBuilder } from './routes';


export let server: FastifyInstance;

export const init = async function (): Promise<FastifyInstance> {
  server = fastify({
    logger: SERVER_LOGGER_CONFIG,
  });

  // Load environment variables so they can be accessed through the server and the request instance
  await server.register(fastifyEnv, FASTIFY_ENV_CONFIG);

  // Enable CORS
  await server.register(cors, COR_CONFIG);

  // Help secure the api by setting HTTP response headers
  server.register(helmet, { global: true });

  // Initialize Firebase Admin SDK
  await admin.initializeApp({
    projectId: process.env.FIREBASE_PROJECT_ID,
    credential: admin.credential.applicationDefault(),
    databaseURL: process.env.FIREBASE_DATABASE_URL,
  });

<<<<<<< HEAD
  // Add decorator to authenticate requests. To avoid authentication in an route, you can pass the `skipAuth` option when building the route.
  setServerFirebaseAuthenticationDecorator(server);
=======
  // Add decorator to authenticate requests. To avoid authentication in an route, you set the `authenticate` option to `false` when building the route.
  server.decorate(AUTHENTICATE_DECORATOR_NAME, async (request: FastifyRequest, reply: FastifyReply) => {
    try {
      await request.jwtVerify();
    } catch (err: any) {
      if (err.statusCode && err.message) {
        const code = AUTHENTICATE_ERROR_CODES[err.statusCode as keyof typeof AUTHENTICATE_ERROR_CODES] ?? err.code;
        reply.code(err.statusCode).send({ code, message: err.message });
        return;
      }
      reply.send(err);
    }
  });
>>>>>>> 2a07ef42

  // Load routes
  server.route({
    method: 'GET',
    url: '/',
    handler: (_request, reply) => {
      return reply.send({
        name: packageJson.name,
        version: packageJson.version,
        now: new Date().toISOString(),
      });
    },
  });
  
  routesBuilder(server).forEach((route) => {
    server.route(route);
  });

  setServerErrorHandlers(server);
  setServerHooks(server);
  setServerProcessErrorHandlers(server);
  return server;
};

export const start = async function (): Promise<void> {
  const address = await server.listen({
    port: SERVER_START_VALUES.port,
    host: SERVER_START_VALUES.host,
  });

  server.log.info(
    {
      logId: SERVER_START_VALUES.logId,
      address,
    },
    SERVER_START_VALUES.logMessage({ address }),
  );
};<|MERGE_RESOLUTION|>--- conflicted
+++ resolved
@@ -44,24 +44,8 @@
     databaseURL: process.env.FIREBASE_DATABASE_URL,
   });
 
-<<<<<<< HEAD
-  // Add decorator to authenticate requests. To avoid authentication in an route, you can pass the `skipAuth` option when building the route.
+  // Add decorator to authenticate requests. To avoid authentication in an route, you set the `authenticate` option to `false` when building the route.
   setServerFirebaseAuthenticationDecorator(server);
-=======
-  // Add decorator to authenticate requests. To avoid authentication in an route, you set the `authenticate` option to `false` when building the route.
-  server.decorate(AUTHENTICATE_DECORATOR_NAME, async (request: FastifyRequest, reply: FastifyReply) => {
-    try {
-      await request.jwtVerify();
-    } catch (err: any) {
-      if (err.statusCode && err.message) {
-        const code = AUTHENTICATE_ERROR_CODES[err.statusCode as keyof typeof AUTHENTICATE_ERROR_CODES] ?? err.code;
-        reply.code(err.statusCode).send({ code, message: err.message });
-        return;
-      }
-      reply.send(err);
-    }
-  });
->>>>>>> 2a07ef42
 
   // Load routes
   server.route({
