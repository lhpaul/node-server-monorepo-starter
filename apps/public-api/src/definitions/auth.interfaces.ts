<<<<<<< HEAD
import { UserPermissions } from '@repo/shared/services';
import { DecodedIdToken } from 'firebase-admin/auth';

export interface AuthUser extends DecodedIdToken, UserPermissions {
  app_user_id?: string;
=======
export type AuthUser = {
  userId: string;
  companies: {[id: string]: string[]};
>>>>>>> 405a1051
}<|MERGE_RESOLUTION|>--- conflicted
+++ resolved
@@ -1,12 +1,6 @@
-<<<<<<< HEAD
-import { UserPermissions } from '@repo/shared/services';
+import { UserPermissions } from '@repo/shared/domain';
 import { DecodedIdToken } from 'firebase-admin/auth';
 
 export interface AuthUser extends DecodedIdToken, UserPermissions {
-  app_user_id?: string;
-=======
-export type AuthUser = {
-  userId: string;
-  companies: {[id: string]: string[]};
->>>>>>> 405a1051
+  app_user_id: string;
 }