--- conflicted
+++ resolved
@@ -12,27 +12,13 @@
   },
 }));
 
-<<<<<<< HEAD
-jest.mock('@repo/shared/repositories', () => ({
-  CompaniesRepository: {
-    getInstance: jest.fn().mockImplementation(() => ({
-      getDocument: jest.fn(),
-    })),
-  },
-}));
-=======
 jest.mock('@repo/shared/repositories');
->>>>>>> 5dd1839b
 
 describe(listCompaniesHandler.name, () => {
   let mockRequest: Partial<FastifyRequest>;
   let mockReply: Partial<FastifyReply>;
   let mockLogger: Partial<FastifyBaseLogger>;
-<<<<<<< HEAD
-  let mockRepository: { getDocument: jest.Mock };
-=======
   let mockRepository: Partial<CompaniesRepository>;
->>>>>>> 5dd1839b
   let mockUser: AuthUser;
 
   beforeEach(() => {
@@ -69,7 +55,30 @@
     );
   });
 
-  it('should handle user without companies', async () => {
+  it('should return list of companies user has access to', async () => {
+    const mockCompanies = [
+      { id: 'company-1', name: 'Company 1', createdAt: new Date(), updatedAt: new Date() },
+      { id: 'company-2', name: 'Company 2', createdAt: new Date(), updatedAt: new Date() },
+      { id: 'company-3', name: 'Company 3', createdAt: new Date(), updatedAt: new Date() },
+    ];
+    jest.spyOn(mockRepository, 'getDocument').mockImplementation((id) => Promise.resolve(mockCompanies.find((company) => company.id === id) ?? null));
+
+    await listCompaniesHandler(
+      mockRequest as FastifyRequest,
+      mockReply as FastifyReply,
+    );
+
+    expect(mockLogger.startStep).toHaveBeenCalledWith(STEPS.GET_COMPANIES.id);
+    expect(mockRepository.getDocument).toHaveBeenCalledTimes(3);
+    expect(mockRepository.getDocument).toHaveBeenCalledWith('company-1', mockLogger);
+    expect(mockRepository.getDocument).toHaveBeenCalledWith('company-2', mockLogger);
+    expect(mockRepository.getDocument).toHaveBeenCalledWith('company-3', mockLogger);
+    expect(mockLogger.endStep).toHaveBeenCalledWith(STEPS.GET_COMPANIES.id);
+    expect(mockReply.code).toHaveBeenCalledWith(STATUS_CODES.OK);
+    expect(mockReply.send).toHaveBeenCalledWith(mockCompanies);
+  });
+
+  it('should handle user with no companies', async () => {
     mockUser.companies = undefined;
     mockRequest.user = mockUser;
 
@@ -78,46 +87,9 @@
       mockReply as FastifyReply,
     );
 
-    expect(mockLogger.startStep).toHaveBeenCalledWith(
-      STEPS.GET_COMPANIES.id,
-      STEPS.GET_COMPANIES.obfuscatedId,
-    );
     expect(mockRepository.getDocument).not.toHaveBeenCalled();
-    expect(mockLogger.endStep).toHaveBeenCalledWith(STEPS.GET_COMPANIES.id);
-  });
-
-  it('should return list of companies user has access to', async () => {
-    const mockCompanies = [
-      { id: 'company-1', name: 'Company 1', createdAt: new Date(), updatedAt: new Date() },
-      { id: 'company-2', name: 'Company 2', createdAt: new Date(), updatedAt: new Date() },
-      { id: 'company-3', name: 'Company 3', createdAt: new Date(), updatedAt: new Date() },
-    ];
-<<<<<<< HEAD
-    mockRepository.getDocument.mockImplementation((id) => Promise.resolve(mockCompanies.find((company) => company.id === id) ?? null));
-=======
-    jest.spyOn(mockRepository, 'getDocument').mockImplementation((id) => Promise.resolve(mockCompanies.find((company) => company.id === id) ?? null));
->>>>>>> 5dd1839b
-
-    await listCompaniesHandler(
-      mockRequest as FastifyRequest,
-      mockReply as FastifyReply,
-    );
-
-<<<<<<< HEAD
-    expect(mockLogger.startStep).toHaveBeenCalledWith(
-      STEPS.GET_COMPANIES.id,
-      STEPS.GET_COMPANIES.obfuscatedId,
-    );
-=======
-    expect(mockLogger.startStep).toHaveBeenCalledWith(STEPS.GET_COMPANIES.id);
->>>>>>> 5dd1839b
-    expect(mockRepository.getDocument).toHaveBeenCalledTimes(3);
-    expect(mockRepository.getDocument).toHaveBeenCalledWith('company-1', mockLogger);
-    expect(mockRepository.getDocument).toHaveBeenCalledWith('company-2', mockLogger);
-    expect(mockRepository.getDocument).toHaveBeenCalledWith('company-3', mockLogger);
-    expect(mockLogger.endStep).toHaveBeenCalledWith(STEPS.GET_COMPANIES.id);
     expect(mockReply.code).toHaveBeenCalledWith(STATUS_CODES.OK);
-    expect(mockReply.send).toHaveBeenCalledWith(mockCompanies);
+    expect(mockReply.send).toHaveBeenCalledWith([]);
   });
 
   it('should handle empty permissions', async () => {
@@ -129,14 +101,7 @@
       mockReply as FastifyReply,
     );
 
-<<<<<<< HEAD
-    expect(mockLogger.startStep).toHaveBeenCalledWith(
-      STEPS.GET_COMPANIES.id,
-      STEPS.GET_COMPANIES.obfuscatedId,
-    );
-=======
     expect(mockLogger.startStep).toHaveBeenCalledWith(STEPS.GET_COMPANIES.id);
->>>>>>> 5dd1839b
     expect(mockRepository.getDocument).not.toHaveBeenCalled();
     expect(mockLogger.endStep).toHaveBeenCalledWith(STEPS.GET_COMPANIES.id);
     expect(mockReply.code).toHaveBeenCalledWith(STATUS_CODES.OK);
@@ -149,11 +114,7 @@
       { id: 'company-3', name: 'Company 3', createdAt: new Date(), updatedAt: new Date() },
     ];
 
-<<<<<<< HEAD
-    mockRepository.getDocument
-=======
     jest.spyOn(mockRepository, 'getDocument')
->>>>>>> 5dd1839b
       .mockResolvedValueOnce(mockCompanies[0])
       .mockResolvedValueOnce(null)
       .mockResolvedValueOnce(mockCompanies[1]);
@@ -163,14 +124,7 @@
       mockReply as FastifyReply,
     );
 
-<<<<<<< HEAD
-    expect(mockLogger.startStep).toHaveBeenCalledWith(
-      STEPS.GET_COMPANIES.id,
-      STEPS.GET_COMPANIES.obfuscatedId,
-    );
-=======
     expect(mockLogger.startStep).toHaveBeenCalledWith(STEPS.GET_COMPANIES.id);
->>>>>>> 5dd1839b
     expect(mockRepository.getDocument).toHaveBeenCalledTimes(3);
     expect(mockLogger.endStep).toHaveBeenCalledWith(STEPS.GET_COMPANIES.id);
     expect(mockReply.code).toHaveBeenCalledWith(STATUS_CODES.OK);
@@ -179,11 +133,7 @@
 
   it('should handle repository errors', async () => {
     const error = new Error('Repository error');
-<<<<<<< HEAD
-    mockRepository.getDocument.mockRejectedValue(error);
-=======
     jest.spyOn(mockRepository, 'getDocument').mockRejectedValue(error);
->>>>>>> 5dd1839b
 
     await expect(
       listCompaniesHandler(
@@ -192,14 +142,7 @@
       ),
     ).rejects.toThrow(error);
 
-<<<<<<< HEAD
-    expect(mockLogger.startStep).toHaveBeenCalledWith(
-      STEPS.GET_COMPANIES.id,
-      STEPS.GET_COMPANIES.obfuscatedId,
-    );
-=======
     expect(mockLogger.startStep).toHaveBeenCalledWith(STEPS.GET_COMPANIES.id);
->>>>>>> 5dd1839b
     expect(mockRepository.getDocument).toHaveBeenCalled();
     expect(mockLogger.endStep).toHaveBeenCalledWith(STEPS.GET_COMPANIES.id);
     expect(mockReply.code).not.toHaveBeenCalled();
