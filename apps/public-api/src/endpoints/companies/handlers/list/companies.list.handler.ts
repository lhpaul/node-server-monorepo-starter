--- conflicted
+++ resolved
@@ -2,13 +2,8 @@
 import { CompaniesRepository } from '@repo/shared/repositories';
 import { FastifyReply, FastifyRequest } from 'fastify';
 
-<<<<<<< HEAD
 import { AuthUser } from '../../../../definitions/auth.interfaces';
-import { STEPS } from './companies.list.constants';
-=======
-import { AuthUser } from '../../../../definitions/auth.types';
 import { STEPS } from './companies.list.handler.constants';
->>>>>>> b8ecbf09
 
 export const listCompaniesHandler = async (
   request: FastifyRequest,
