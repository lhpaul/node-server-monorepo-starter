import { FORBIDDEN_ERROR, STATUS_CODES } from '@repo/fastify';
import { CompaniesRepository } from '@repo/shared/repositories';
import { RepositoryError, RepositoryErrorCode } from '@repo/shared/utils';
import { FastifyBaseLogger, FastifyReply, FastifyRequest } from 'fastify';
<<<<<<< HEAD
import { CompaniesRepository } from '@repo/shared/repositories';
=======
>>>>>>> 5dd1839b

import { AuthUser } from '../../../../../definitions/auth.interfaces';
import { hasCompanyUpdatePermission } from '../../../../../utils/auth/auth.utils';
import { COMPANY_NOT_FOUND_ERROR } from '../../../companies.endpoints.constants';
import { STEPS } from '../companies.update.constants';
import { updateCompanyHandler } from '../companies.update.handler';

jest.mock('@repo/fastify', () => ({
  STATUS_CODES: {
    NO_CONTENT: 204,
    FORBIDDEN: 403,
    NOT_FOUND: 404,
  },
  FORBIDDEN_ERROR: {
    responseCode: 403,
    responseMessage: 'Forbidden'
  }
}));

<<<<<<< HEAD
jest.mock('@repo/shared/repositories', () => ({
  ...jest.requireActual('@repo/shared/repositories'),
  CompaniesRepository: {
    getInstance: jest.fn().mockImplementation(() => ({
      updateDocument: jest.fn(),
    })),
  },
=======
jest.mock('@repo/shared/repositories');

jest.mock('@repo/shared/utils', () => ({
  RepositoryError: jest.fn(),
  RepositoryErrorCode: jest.fn(),
>>>>>>> 5dd1839b
}));

jest.mock('../../../../../utils/auth/auth.utils', () => ({
  hasCompanyUpdatePermission: jest.fn(),
}));

describe(updateCompanyHandler.name, () => {
  let mockRequest: Partial<FastifyRequest>;
  let mockReply: Partial<FastifyReply>;
  let mockLogger: {
    startStep: jest.Mock;
    endStep: jest.Mock;
  } & Partial<FastifyBaseLogger>;
<<<<<<< HEAD
  let mockRepository: { updateDocument: jest.Mock };
=======
  let mockRepository: Partial<CompaniesRepository>;
>>>>>>> 5dd1839b

  const mockParams = { id: '123' };
  const mockBody = {
    name: 'Updated Company',
  };
  const mockUser: AuthUser = {
    companies: {
      '123': ['company:update'],
    },
  } as unknown as AuthUser;

  beforeEach(() => {
    mockLogger = {
      child: jest.fn().mockReturnThis(),
      startStep: jest.fn(),
      endStep: jest.fn(),
    };

    mockRequest = {
      log: mockLogger as FastifyBaseLogger,
      params: mockParams,
      body: mockBody,
      user: mockUser,
    };

    mockReply = {
      code: jest.fn().mockReturnThis(),
      send: jest.fn(),
    };

    mockRepository = {
      updateDocument: jest.fn(),
    };

    (CompaniesRepository.getInstance as jest.Mock).mockReturnValue(
      mockRepository,
    );

    (hasCompanyUpdatePermission as jest.Mock).mockReturnValue(true);
  });

  afterEach(() => {
    jest.clearAllMocks();
  });

<<<<<<< HEAD
  it('should return forbidden when user lacks update permission', async () => {
    (hasCompanyUpdatePermission as jest.Mock).mockReturnValue(false);
=======
  it('should successfully update a company', async () => {
    (hasCompanyUpdatePermission as jest.Mock).mockReturnValue(true);
    jest.spyOn(mockRepository, 'updateDocument').mockResolvedValue(undefined);
>>>>>>> 5dd1839b

    await updateCompanyHandler(
      mockRequest as FastifyRequest,
      mockReply as FastifyReply,
    );

<<<<<<< HEAD
    expect(hasCompanyUpdatePermission).toHaveBeenCalledWith(mockParams.id, mockUser);
    expect(mockReply.code).toHaveBeenCalledWith(403);
    expect(mockReply.send).toHaveBeenCalledWith({
      code: FORBIDDEN_ERROR.responseCode,
      message: FORBIDDEN_ERROR.responseMessage,
    });
    expect(mockRepository.updateDocument).not.toHaveBeenCalled();
  });

  it('should successfully update a company', async () => {
    (hasCompanyUpdatePermission as jest.Mock).mockReturnValue(true);
    mockRepository.updateDocument.mockResolvedValue(undefined);

    await updateCompanyHandler(
      mockRequest as FastifyRequest,
      mockReply as FastifyReply,
    );

    expect(mockLogger.startStep).toHaveBeenCalledWith(
      STEPS.UPDATE_COMPANY.id,
      STEPS.UPDATE_COMPANY.obfuscatedId,
    );
=======
    expect(mockLogger.startStep).toHaveBeenCalledWith(STEPS.UPDATE_COMPANY.id);
    expect(mockRepository.updateDocument).toHaveBeenCalledWith(
      mockParams.id,
      mockBody,
      mockLogger,
    );
    expect(mockLogger.endStep).toHaveBeenCalledWith(STEPS.UPDATE_COMPANY.id);
    expect(mockReply.code).toHaveBeenCalledWith(STATUS_CODES.NO_CONTENT);
    expect(mockReply.send).toHaveBeenCalled();
  });

  it('should handle company not found', async () => {
    jest.spyOn(mockRepository, 'updateDocument').mockRejectedValue(
      new RepositoryError({
        code: RepositoryErrorCode.DOCUMENT_NOT_FOUND,
        message: 'Document not found',
      }),
    );

    try {
      await updateCompanyHandler(
        mockRequest as FastifyRequest,
        mockReply as FastifyReply,
      );
    } catch (error: any) {
      expect(error).toBeInstanceOf(Error);
      expect(error.message).toBe(COMPANY_NOT_FOUND_ERROR(mockParams.id));
    }

    expect(mockLogger.startStep).toHaveBeenCalledWith(STEPS.UPDATE_COMPANY.id);
    expect(mockRepository.updateDocument).toHaveBeenCalledWith(
      mockParams.id,
      mockBody,
      mockLogger,
    );
    expect(mockLogger.endStep).toHaveBeenCalledWith(STEPS.UPDATE_COMPANY.id);
  });

  it('should handle repository errors', async () => {
    const error = new Error('Repository error');
    jest.spyOn(mockRepository, 'updateDocument').mockRejectedValue(error);

    await expect(
      updateCompanyHandler(
        mockRequest as FastifyRequest,
        mockReply as FastifyReply,
      ),
    ).rejects.toThrow(error);

    expect(mockLogger.startStep).toHaveBeenCalledWith(STEPS.UPDATE_COMPANY.id);
>>>>>>> 5dd1839b
    expect(mockRepository.updateDocument).toHaveBeenCalledWith(
      mockParams.id,
      mockBody,
      mockLogger,
    );
    expect(mockLogger.endStep).toHaveBeenCalledWith(STEPS.UPDATE_COMPANY.id);
<<<<<<< HEAD
    expect(mockReply.code).toHaveBeenCalledWith(204);
    expect(mockReply.send).toHaveBeenCalled();
=======
    expect(mockReply.code).not.toHaveBeenCalled();
    expect(mockReply.send).not.toHaveBeenCalled();
  });

  it('should return forbidden when user lacks update permission', async () => {
    (hasCompanyUpdatePermission as jest.Mock).mockReturnValue(false);

    await updateCompanyHandler(
      mockRequest as FastifyRequest,
      mockReply as FastifyReply,
    );

    expect(hasCompanyUpdatePermission).toHaveBeenCalledWith(mockParams.id, mockUser);
    expect(mockReply.code).toHaveBeenCalledWith(STATUS_CODES.FORBIDDEN);
    expect(mockReply.send).toHaveBeenCalledWith({
      code: FORBIDDEN_ERROR.responseCode,
      message: FORBIDDEN_ERROR.responseMessage,
    });
    expect(mockRepository.updateDocument).not.toHaveBeenCalled();
>>>>>>> 5dd1839b
  });
});<|MERGE_RESOLUTION|>--- conflicted
+++ resolved
@@ -2,10 +2,6 @@
 import { CompaniesRepository } from '@repo/shared/repositories';
 import { RepositoryError, RepositoryErrorCode } from '@repo/shared/utils';
 import { FastifyBaseLogger, FastifyReply, FastifyRequest } from 'fastify';
-<<<<<<< HEAD
-import { CompaniesRepository } from '@repo/shared/repositories';
-=======
->>>>>>> 5dd1839b
 
 import { AuthUser } from '../../../../../definitions/auth.interfaces';
 import { hasCompanyUpdatePermission } from '../../../../../utils/auth/auth.utils';
@@ -25,21 +21,11 @@
   }
 }));
 
-<<<<<<< HEAD
-jest.mock('@repo/shared/repositories', () => ({
-  ...jest.requireActual('@repo/shared/repositories'),
-  CompaniesRepository: {
-    getInstance: jest.fn().mockImplementation(() => ({
-      updateDocument: jest.fn(),
-    })),
-  },
-=======
 jest.mock('@repo/shared/repositories');
 
 jest.mock('@repo/shared/utils', () => ({
   RepositoryError: jest.fn(),
   RepositoryErrorCode: jest.fn(),
->>>>>>> 5dd1839b
 }));
 
 jest.mock('../../../../../utils/auth/auth.utils', () => ({
@@ -53,11 +39,7 @@
     startStep: jest.Mock;
     endStep: jest.Mock;
   } & Partial<FastifyBaseLogger>;
-<<<<<<< HEAD
-  let mockRepository: { updateDocument: jest.Mock };
-=======
   let mockRepository: Partial<CompaniesRepository>;
->>>>>>> 5dd1839b
 
   const mockParams = { id: '123' };
   const mockBody = {
@@ -103,44 +85,15 @@
     jest.clearAllMocks();
   });
 
-<<<<<<< HEAD
-  it('should return forbidden when user lacks update permission', async () => {
-    (hasCompanyUpdatePermission as jest.Mock).mockReturnValue(false);
-=======
   it('should successfully update a company', async () => {
     (hasCompanyUpdatePermission as jest.Mock).mockReturnValue(true);
     jest.spyOn(mockRepository, 'updateDocument').mockResolvedValue(undefined);
->>>>>>> 5dd1839b
 
     await updateCompanyHandler(
       mockRequest as FastifyRequest,
       mockReply as FastifyReply,
     );
 
-<<<<<<< HEAD
-    expect(hasCompanyUpdatePermission).toHaveBeenCalledWith(mockParams.id, mockUser);
-    expect(mockReply.code).toHaveBeenCalledWith(403);
-    expect(mockReply.send).toHaveBeenCalledWith({
-      code: FORBIDDEN_ERROR.responseCode,
-      message: FORBIDDEN_ERROR.responseMessage,
-    });
-    expect(mockRepository.updateDocument).not.toHaveBeenCalled();
-  });
-
-  it('should successfully update a company', async () => {
-    (hasCompanyUpdatePermission as jest.Mock).mockReturnValue(true);
-    mockRepository.updateDocument.mockResolvedValue(undefined);
-
-    await updateCompanyHandler(
-      mockRequest as FastifyRequest,
-      mockReply as FastifyReply,
-    );
-
-    expect(mockLogger.startStep).toHaveBeenCalledWith(
-      STEPS.UPDATE_COMPANY.id,
-      STEPS.UPDATE_COMPANY.obfuscatedId,
-    );
-=======
     expect(mockLogger.startStep).toHaveBeenCalledWith(STEPS.UPDATE_COMPANY.id);
     expect(mockRepository.updateDocument).toHaveBeenCalledWith(
       mockParams.id,
@@ -191,17 +144,12 @@
     ).rejects.toThrow(error);
 
     expect(mockLogger.startStep).toHaveBeenCalledWith(STEPS.UPDATE_COMPANY.id);
->>>>>>> 5dd1839b
     expect(mockRepository.updateDocument).toHaveBeenCalledWith(
       mockParams.id,
       mockBody,
       mockLogger,
     );
     expect(mockLogger.endStep).toHaveBeenCalledWith(STEPS.UPDATE_COMPANY.id);
-<<<<<<< HEAD
-    expect(mockReply.code).toHaveBeenCalledWith(204);
-    expect(mockReply.send).toHaveBeenCalled();
-=======
     expect(mockReply.code).not.toHaveBeenCalled();
     expect(mockReply.send).not.toHaveBeenCalled();
   });
@@ -221,6 +169,5 @@
       message: FORBIDDEN_ERROR.responseMessage,
     });
     expect(mockRepository.updateDocument).not.toHaveBeenCalled();
->>>>>>> 5dd1839b
   });
 });