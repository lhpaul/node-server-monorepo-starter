--- conflicted
+++ resolved
@@ -1,11 +1,6 @@
-<<<<<<< HEAD
-import { FORBIDDEN_ERROR, STATUS_CODES } from '@repo/fastify';
-import { TransactionsRepository } from '@repo/shared/repositories';
-=======
 import { FORBIDDEN_ERROR, RESOURCE_NOT_FOUND_ERROR, STATUS_CODES } from '@repo/fastify';
 import { TransactionsRepository } from '@repo/shared/repositories';
 import { RepositoryError, RepositoryErrorCode } from '@repo/shared/utils';
->>>>>>> 5dd1839b
 import { FastifyReply, FastifyRequest } from 'fastify';
 
 import { AuthUser } from '../../../../../../definitions/auth.interfaces';
@@ -27,15 +22,6 @@
       message: FORBIDDEN_ERROR.responseMessage,
     });
   }
-<<<<<<< HEAD
-  logger.startStep(
-    STEPS.DELETE_TRANSACTION.id,
-    STEPS.DELETE_TRANSACTION.obfuscatedId,
-  );
-  await repository
-    .deleteDocument(id, logger)
-    .finally(() => logger.endStep(STEPS.DELETE_TRANSACTION.id));
-=======
   logger.startStep(STEPS.DELETE_TRANSACTION.id);
   try {
     await repository
@@ -53,6 +39,5 @@
     }
     throw error;
   }
->>>>>>> 5dd1839b
   return reply.code(STATUS_CODES.NO_CONTENT).send();
 };