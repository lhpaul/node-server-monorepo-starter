--- conflicted
+++ resolved
@@ -1,10 +1,6 @@
 import { FORBIDDEN_ERROR, STATUS_CODES } from '@repo/fastify';
 import { TransactionsRepository } from '@repo/shared/repositories';
-<<<<<<< HEAD
 import { RepositoryError, RepositoryErrorCode } from '@repo/shared/utils';
-=======
-import { UserPermissions } from '@repo/shared/services';
->>>>>>> 5dd1839b
 import { FastifyBaseLogger, FastifyReply, FastifyRequest } from 'fastify';
 
 import { AuthUser } from '../../../../../../../definitions/auth.interfaces';
@@ -12,8 +8,6 @@
 import { ERROR_RESPONSES } from '../../../transactions.endpoints.constants';
 import { STEPS } from '../transactions.update.constants';
 import { updateTransactionHandler } from '../transactions.update.handler';
-import { RepositoryError } from '@repo/shared/utils';
-import { RepositoryErrorCode } from '@repo/shared/utils';
 
 
 
@@ -34,14 +28,11 @@
 }));
 
 jest.mock('@repo/shared/repositories');
-<<<<<<< HEAD
-=======
 
 jest.mock('@repo/shared/utils', () => ({
   RepositoryError: jest.fn(),
   RepositoryErrorCode: jest.fn(),
 }));
->>>>>>> 5dd1839b
 
 jest.mock('../../../../../../../utils/auth/auth.utils', () => ({
   hasCompanyTransactionsUpdatePermission: jest.fn(),
@@ -54,11 +45,7 @@
     startStep: jest.Mock;
     endStep: jest.Mock;
   } & Partial<FastifyBaseLogger>;
-<<<<<<< HEAD
-  let mockRepository: { updateDocument: jest.Mock };
-=======
   let mockRepository: Partial<TransactionsRepository>;
->>>>>>> 5dd1839b
 
   const mockParams = { companyId: 'company123', id: 'transaction123' };
   const mockBody = { amount: 100, date: '2024-03-20', type: 'INCOME' };
@@ -103,25 +90,14 @@
   });
 
   it('should successfully update a transaction', async () => {
-<<<<<<< HEAD
-    mockRepository.updateDocument.mockResolvedValue(undefined);
-=======
     jest.spyOn(mockRepository, 'updateDocument').mockResolvedValue(undefined);
->>>>>>> 5dd1839b
 
     await updateTransactionHandler(
       mockRequest as FastifyRequest,
       mockReply as FastifyReply,
     );
 
-<<<<<<< HEAD
-    expect(mockLogger.startStep).toHaveBeenCalledWith(
-      STEPS.UPDATE_TRANSACTION.id,
-      STEPS.UPDATE_TRANSACTION.obfuscatedId,
-    );
-=======
     expect(mockLogger.startStep).toHaveBeenCalledWith(STEPS.UPDATE_TRANSACTION.id);
->>>>>>> 5dd1839b
     expect(mockRepository.updateDocument).toHaveBeenCalledWith(
       mockParams.id,
       mockBody,
@@ -133,17 +109,10 @@
   });
 
   it('should handle transaction not found', async () => {
-<<<<<<< HEAD
-    mockRepository.updateDocument.mockRejectedValue(
-      new RepositoryError({
-        code: RepositoryErrorCode.DOCUMENT_NOT_FOUND,
-        message: 'Document not found',
-=======
     jest.spyOn(mockRepository, 'updateDocument').mockRejectedValue(
       new RepositoryError({
         code: RepositoryErrorCode.DOCUMENT_NOT_FOUND,
         message: 'Transaction not found',
->>>>>>> 5dd1839b
       }),
     );
 
@@ -152,14 +121,7 @@
       mockReply as FastifyReply,
     );
 
-<<<<<<< HEAD
-    expect(mockLogger.startStep).toHaveBeenCalledWith(
-      STEPS.UPDATE_TRANSACTION.id,
-      STEPS.UPDATE_TRANSACTION.obfuscatedId,
-    );
-=======
     expect(mockLogger.startStep).toHaveBeenCalledWith(STEPS.UPDATE_TRANSACTION.id);
->>>>>>> 5dd1839b
     expect(mockRepository.updateDocument).toHaveBeenCalledWith(
       mockParams.id,
       mockBody,
@@ -172,11 +134,7 @@
 
   it('should handle repository errors', async () => {
     const error = new Error('Repository error');
-<<<<<<< HEAD
-    mockRepository.updateDocument.mockRejectedValue(error);
-=======
     jest.spyOn(mockRepository, 'updateDocument').mockRejectedValue(error);
->>>>>>> 5dd1839b
 
     await expect(
       updateTransactionHandler(
@@ -185,14 +143,7 @@
       ),
     ).rejects.toThrow(error);
 
-<<<<<<< HEAD
-    expect(mockLogger.startStep).toHaveBeenCalledWith(
-      STEPS.UPDATE_TRANSACTION.id,
-      STEPS.UPDATE_TRANSACTION.obfuscatedId,
-    );
-=======
     expect(mockLogger.startStep).toHaveBeenCalledWith(STEPS.UPDATE_TRANSACTION.id);
->>>>>>> 5dd1839b
     expect(mockRepository.updateDocument).toHaveBeenCalledWith(
       mockParams.id,
       mockBody,
