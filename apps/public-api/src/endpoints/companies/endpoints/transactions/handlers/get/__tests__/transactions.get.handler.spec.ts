import { FORBIDDEN_ERROR, RESOURCE_NOT_FOUND_ERROR, STATUS_CODES } from '@repo/fastify';
import { TransactionType } from '@repo/shared/domain';
import { TransactionsRepository } from '@repo/shared/repositories';
import { FastifyBaseLogger, FastifyReply, FastifyRequest } from 'fastify';

<<<<<<< HEAD
import { AuthUser } from '../../../../../../../definitions/auth.interfaces';
import { hasCompanyTransactionsReadPermission } from '../../../../../../../utils/auth/auth.utils';
import { STEPS } from '../transactions.get.handler.constants';
import { getTransactionHandler } from '../transactions.get.handler';

=======
import { hasCompanyTransactionsReadPermission } from '../../../../../../../utils/auth/auth.utils';
import { STEPS } from '../transactions.get.handler.constants';
import { getTransactionHandler } from '../transactions.get.handler';
>>>>>>> 3820c67c

jest.mock('@repo/fastify', () => ({
  STATUS_CODES: {
    OK: 200,
    FORBIDDEN: 403,
    NOT_FOUND: 404,
  },
  RESOURCE_NOT_FOUND_ERROR: {
    responseCode: 'not-found',
    responseMessage: 'The requested resource was not found',
  },
  FORBIDDEN_ERROR: {
    responseCode: 403,
    responseMessage: 'Forbidden'
  }
}));

jest.mock('@repo/shared/repositories', () => ({
  ...jest.requireActual('@repo/shared/repositories'),
  TransactionsRepository: {
    getInstance: jest.fn().mockImplementation(() => ({
      getDocument: jest.fn(),
    })),
  },
}));

jest.mock('../../../../../../../utils/auth/auth.utils', () => ({
  hasCompanyTransactionsReadPermission: jest.fn(),
}));

describe(getTransactionHandler.name, () => {
  let mockRequest: Partial<FastifyRequest>;
  let mockReply: Partial<FastifyReply>;
  let mockLogger: {
    startStep: jest.Mock;
    endStep: jest.Mock;
  } & Partial<FastifyBaseLogger>;
  let mockRepository: Partial<TransactionsRepository>;

  const mockParams = { companyId: 'company123', id: 'transaction123' };
  const mockUser: AuthUser = {
    companies: {
      'company123': ['transaction:read'],
    },
  } as unknown as AuthUser;

  beforeEach(() => {
    mockLogger = {
      child: jest.fn().mockReturnThis(),
      startStep: jest.fn(),
      endStep: jest.fn(),
    };

    mockRequest = {
      log: mockLogger as FastifyBaseLogger,
      params: mockParams,
      user: mockUser,
    };

    mockReply = {
      code: jest.fn().mockReturnThis(),
      send: jest.fn(),
    };

    mockRepository = {
      getDocument: jest.fn(),
    };

    (TransactionsRepository.getInstance as jest.Mock).mockReturnValue(
      mockRepository,
    );

    (hasCompanyTransactionsReadPermission as jest.Mock).mockReturnValue(true);
  });

  afterEach(() => {
    jest.clearAllMocks();
  });

  it('should return forbidden when user lacks read permission', async () => {
    (hasCompanyTransactionsReadPermission as jest.Mock).mockReturnValue(false);

    await getTransactionHandler(
      mockRequest as FastifyRequest,
      mockReply as FastifyReply,
    );

    expect(mockReply.code).toHaveBeenCalledWith(STATUS_CODES.FORBIDDEN);
    expect(mockReply.send).toHaveBeenCalledWith({
      code: FORBIDDEN_ERROR.responseCode,
      message: FORBIDDEN_ERROR.responseMessage,
    });
    expect(mockRepository.getDocument).not.toHaveBeenCalled();
  });

  it('should successfully get a transaction', async () => {
    const mockTransaction = {
      id: mockParams.id,
      companyId: mockParams.companyId,
      amount: 100,
      date: '2024-03-20',
      type: TransactionType.CREDIT,
      createdAt: new Date(),
      updatedAt: new Date(),
    };

    jest.spyOn(mockRepository, 'getDocument').mockResolvedValue(mockTransaction);

    await getTransactionHandler(
      mockRequest as FastifyRequest,
      mockReply as FastifyReply,
    );

    expect(mockLogger.startStep).toHaveBeenCalledWith(STEPS.GET_TRANSACTION.id);
    expect(mockRepository.getDocument).toHaveBeenCalledWith(
      mockParams.id,
      mockLogger,
    );
    expect(mockLogger.endStep).toHaveBeenCalledWith(STEPS.GET_TRANSACTION.id);
    expect(mockReply.code).toHaveBeenCalledWith(STATUS_CODES.OK);
    expect(mockReply.send).toHaveBeenCalledWith(mockTransaction);
  });

  it('should handle transaction not found', async () => {
    jest.spyOn(mockRepository, 'getDocument').mockResolvedValue(null);

    await getTransactionHandler(
      mockRequest as FastifyRequest,
      mockReply as FastifyReply,
    );

    expect(mockLogger.startStep).toHaveBeenCalledWith(STEPS.GET_TRANSACTION.id);
    expect(mockRepository.getDocument).toHaveBeenCalledWith(
      mockParams.id,
      mockLogger,
    );
    expect(mockLogger.endStep).toHaveBeenCalledWith(STEPS.GET_TRANSACTION.id);
    expect(mockReply.code).toHaveBeenCalledWith(STATUS_CODES.NOT_FOUND);
    expect(mockReply.send).toHaveBeenCalledWith({
      code: RESOURCE_NOT_FOUND_ERROR.responseCode,
      message: RESOURCE_NOT_FOUND_ERROR.responseMessage,
    });
  });

  it('should handle repository errors', async () => {
    const error = new Error('Repository error');
    jest.spyOn(mockRepository, 'getDocument').mockRejectedValue(error);

    await expect(
      getTransactionHandler(
        mockRequest as FastifyRequest,
        mockReply as FastifyReply,
      ),
    ).rejects.toThrow(error);

    expect(mockLogger.startStep).toHaveBeenCalledWith(STEPS.GET_TRANSACTION.id);
    expect(mockRepository.getDocument).toHaveBeenCalledWith(
      mockParams.id,
      mockLogger,
    );
    expect(mockLogger.endStep).toHaveBeenCalledWith(STEPS.GET_TRANSACTION.id);
    expect(mockReply.code).not.toHaveBeenCalled();
    expect(mockReply.send).not.toHaveBeenCalled();
  });
});<|MERGE_RESOLUTION|>--- conflicted
+++ resolved
@@ -3,17 +3,11 @@
 import { TransactionsRepository } from '@repo/shared/repositories';
 import { FastifyBaseLogger, FastifyReply, FastifyRequest } from 'fastify';
 
-<<<<<<< HEAD
 import { AuthUser } from '../../../../../../../definitions/auth.interfaces';
 import { hasCompanyTransactionsReadPermission } from '../../../../../../../utils/auth/auth.utils';
 import { STEPS } from '../transactions.get.handler.constants';
 import { getTransactionHandler } from '../transactions.get.handler';
 
-=======
-import { hasCompanyTransactionsReadPermission } from '../../../../../../../utils/auth/auth.utils';
-import { STEPS } from '../transactions.get.handler.constants';
-import { getTransactionHandler } from '../transactions.get.handler';
->>>>>>> 3820c67c
 
 jest.mock('@repo/fastify', () => ({
   STATUS_CODES: {
@@ -54,7 +48,7 @@
   let mockRepository: Partial<TransactionsRepository>;
 
   const mockParams = { companyId: 'company123', id: 'transaction123' };
-  const mockUser: AuthUser = {
+  const mockUser = {
     companies: {
       'company123': ['transaction:read'],
     },
