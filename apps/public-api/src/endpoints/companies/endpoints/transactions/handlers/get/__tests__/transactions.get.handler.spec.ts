--- conflicted
+++ resolved
@@ -1,11 +1,6 @@
 import { FORBIDDEN_ERROR, RESOURCE_NOT_FOUND_ERROR, STATUS_CODES } from '@repo/fastify';
 import { TransactionType } from '@repo/shared/domain';
-<<<<<<< HEAD
-import { TransactionsRepository } from '@repo/shared/repositories';
-=======
 import { TransactionsService } from '@repo/shared/services';
-import { UserPermissions } from '@repo/shared/services';
->>>>>>> 480235da
 import { FastifyBaseLogger, FastifyReply, FastifyRequest } from 'fastify';
 
 import { AuthUser } from '../../../../../../../definitions/auth.interfaces';
@@ -30,18 +25,7 @@
   }
 }));
 
-<<<<<<< HEAD
-jest.mock('@repo/shared/repositories', () => ({
-  ...jest.requireActual('@repo/shared/repositories'),
-  TransactionsRepository: {
-    getInstance: jest.fn().mockImplementation(() => ({
-      getDocument: jest.fn(),
-    })),
-  },
-}));
-=======
 jest.mock('@repo/shared/services');
->>>>>>> 480235da
 
 jest.mock('../../../../../../../utils/auth/auth.utils', () => ({
   hasCompanyTransactionsReadPermission: jest.fn(),
