import { FORBIDDEN_ERROR, RESOURCE_NOT_FOUND_ERROR, STATUS_CODES } from '@repo/fastify';
<<<<<<< HEAD
import { Transaction, TransactionSourceType, TransactionType, TransactionsService } from '@repo/shared/domain';
import { FastifyBaseLogger, FastifyReply, FastifyRequest } from 'fastify';

import { AuthUser } from '../../../../../../../definitions/auth.interfaces';
import { hasCompanyTransactionsReadPermission } from '../../../../../../../utils/auth/auth.utils';
=======
import { Transaction, TransactionSourceType, TransactionType } from '@repo/shared/domain';
import { TransactionsService } from '@repo/shared/domain';
import { FastifyBaseLogger, FastifyReply, FastifyRequest } from 'fastify';

import { AuthUser } from '../../../../../../../definitions/auth.interfaces';
import { hasCompanyTransactionsReadPermission } from '../../../../../../../utils/permissions';
>>>>>>> 35a70f2d
import { STEPS } from '../transactions.get.handler.constants';
import { getTransactionHandler } from '../transactions.get.handler';


jest.mock('@repo/fastify', () => ({
  STATUS_CODES: {
    OK: 200,
    FORBIDDEN: 403,
    NOT_FOUND: 404,
  },
  RESOURCE_NOT_FOUND_ERROR: {
    responseCode: 'not-found',
    responseMessage: 'The requested resource was not found',
  },
  FORBIDDEN_ERROR: {
    responseCode: 403,
    responseMessage: 'Forbidden'
  }
}));

jest.mock('@repo/shared/domain', () => ({
  ...jest.requireActual('@repo/shared/domain'),
  TransactionsService: {
    getInstance: jest.fn(),
  },
}));

jest.mock('../../../../../../../utils/permissions', () => ({
  hasCompanyTransactionsReadPermission: jest.fn(),
}));

describe(getTransactionHandler.name, () => {
  let mockRequest: Partial<FastifyRequest>;
  let mockReply: Partial<FastifyReply>;
  let mockLogger: {
    startStep: jest.Mock;
    endStep: jest.Mock;
  } & Partial<FastifyBaseLogger>;
  let mockService: Partial<TransactionsService>;
  const logGroup = getTransactionHandler.name;
  const mockParams = { companyId: 'company123', id: 'transaction123' };
<<<<<<< HEAD
  const mockUser = {
    companies: {
      'company123': ['transaction:read'],
    },
  };
=======
  const mockUser = { app_user_id: 'user123' } as AuthUser;
>>>>>>> 35a70f2d
  const mockTransaction: Transaction = {
    id: mockParams.id,
    amount: 100,
    categoryId: '1',
    companyId: mockParams.companyId,
    description: 'description1',
    sourceType: TransactionSourceType.FINANCIAL_INSTITUTION,
    sourceId: '1',
    sourceTransactionId: '1',
    date: '2024-03-20',
    type: TransactionType.CREDIT,
    createdAt: new Date(),
    updatedAt: new Date(),
  };

  beforeEach(() => {
    mockLogger = {
      child: jest.fn().mockReturnThis(),
      startStep: jest.fn(),
      endStep: jest.fn(),
    };

    mockRequest = {
      log: mockLogger as FastifyBaseLogger,
      params: mockParams,
      user: mockUser as unknown as AuthUser,
    };

    mockReply = {
      code: jest.fn().mockReturnThis(),
      send: jest.fn(),
    };

    mockService = {
      getResource: jest.fn(),
    };

    (TransactionsService.getInstance as jest.Mock).mockReturnValue(
      mockService,
    );

    (hasCompanyTransactionsReadPermission as jest.Mock).mockReturnValue(true);
  });

  afterEach(() => {
    jest.clearAllMocks();
  });

  it('should return forbidden when user lacks read permission', async () => {
    (hasCompanyTransactionsReadPermission as jest.Mock).mockReturnValue(false);

    await getTransactionHandler(
      mockRequest as FastifyRequest,
      mockReply as FastifyReply,
    );

    expect(mockReply.code).toHaveBeenCalledWith(STATUS_CODES.FORBIDDEN);
    expect(mockReply.send).toHaveBeenCalledWith({
      code: FORBIDDEN_ERROR.responseCode,
      message: FORBIDDEN_ERROR.responseMessage,
    });
    expect(mockService.getResource).not.toHaveBeenCalled();
  });
  it('should successfully get a transaction', async () => {
    jest.spyOn(mockService, 'getResource').mockResolvedValue(mockTransaction);

    await getTransactionHandler(
      mockRequest as FastifyRequest,
      mockReply as FastifyReply,
    );

    expect(mockLogger.startStep).toHaveBeenCalledWith(STEPS.GET_TRANSACTION, logGroup);
    expect(mockService.getResource).toHaveBeenCalledWith(
      mockParams.id,
      mockLogger,
    );
    expect(mockLogger.endStep).toHaveBeenCalledWith(STEPS.GET_TRANSACTION);
    expect(mockReply.code).toHaveBeenCalledWith(STATUS_CODES.OK);
    expect(mockReply.send).toHaveBeenCalledWith(mockTransaction);
  });

  it('should handle transaction not found', async () => {
    jest.spyOn(mockService, 'getResource').mockResolvedValue(null);

    await getTransactionHandler(
      mockRequest as FastifyRequest,
      mockReply as FastifyReply,
    );

    expect(mockLogger.startStep).toHaveBeenCalledWith(STEPS.GET_TRANSACTION, logGroup);
    expect(mockService.getResource).toHaveBeenCalledWith(
      mockParams.id,
      mockLogger,
    );
    expect(mockLogger.endStep).toHaveBeenCalledWith(STEPS.GET_TRANSACTION);
    expect(mockReply.code).toHaveBeenCalledWith(STATUS_CODES.NOT_FOUND);
    expect(mockReply.send).toHaveBeenCalledWith({
      code: RESOURCE_NOT_FOUND_ERROR.responseCode,
      message: RESOURCE_NOT_FOUND_ERROR.responseMessage,
    });
  });

  it('should return not found when the transaction is not from the company', async () => {
    jest.spyOn(mockService, 'getResource').mockResolvedValue({
      ...mockTransaction,
      companyId: 'company456',
    });

    await getTransactionHandler(
      mockRequest as FastifyRequest,
      mockReply as FastifyReply,
    );

    expect(mockLogger.startStep).toHaveBeenCalledWith(STEPS.GET_TRANSACTION, logGroup);
    expect(mockService.getResource).toHaveBeenCalledWith(
      mockParams.id,
      mockLogger,
    );
    expect(mockLogger.endStep).toHaveBeenCalledWith(STEPS.GET_TRANSACTION);
    expect(mockReply.code).toHaveBeenCalledWith(STATUS_CODES.NOT_FOUND);
    expect(mockReply.send).toHaveBeenCalledWith({
      code: RESOURCE_NOT_FOUND_ERROR.responseCode,
      message: RESOURCE_NOT_FOUND_ERROR.responseMessage,
    });
  });
});<|MERGE_RESOLUTION|>--- conflicted
+++ resolved
@@ -1,18 +1,10 @@
 import { FORBIDDEN_ERROR, RESOURCE_NOT_FOUND_ERROR, STATUS_CODES } from '@repo/fastify';
-<<<<<<< HEAD
-import { Transaction, TransactionSourceType, TransactionType, TransactionsService } from '@repo/shared/domain';
-import { FastifyBaseLogger, FastifyReply, FastifyRequest } from 'fastify';
-
-import { AuthUser } from '../../../../../../../definitions/auth.interfaces';
-import { hasCompanyTransactionsReadPermission } from '../../../../../../../utils/auth/auth.utils';
-=======
 import { Transaction, TransactionSourceType, TransactionType } from '@repo/shared/domain';
 import { TransactionsService } from '@repo/shared/domain';
 import { FastifyBaseLogger, FastifyReply, FastifyRequest } from 'fastify';
 
 import { AuthUser } from '../../../../../../../definitions/auth.interfaces';
 import { hasCompanyTransactionsReadPermission } from '../../../../../../../utils/permissions';
->>>>>>> 35a70f2d
 import { STEPS } from '../transactions.get.handler.constants';
 import { getTransactionHandler } from '../transactions.get.handler';
 
@@ -54,15 +46,7 @@
   let mockService: Partial<TransactionsService>;
   const logGroup = getTransactionHandler.name;
   const mockParams = { companyId: 'company123', id: 'transaction123' };
-<<<<<<< HEAD
-  const mockUser = {
-    companies: {
-      'company123': ['transaction:read'],
-    },
-  };
-=======
   const mockUser = { app_user_id: 'user123' } as AuthUser;
->>>>>>> 35a70f2d
   const mockTransaction: Transaction = {
     id: mockParams.id,
     amount: 100,
