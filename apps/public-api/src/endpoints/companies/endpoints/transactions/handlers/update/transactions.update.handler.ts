--- conflicted
+++ resolved
@@ -1,10 +1,6 @@
 import { STATUS_CODES, FORBIDDEN_ERROR } from '@repo/fastify';
 import { TransactionsRepository } from '@repo/shared/repositories';
-<<<<<<< HEAD
 import { RepositoryError, RepositoryErrorCode } from '@repo/shared/utils';
-=======
-import { RepositoryErrorCode, RepositoryError } from '@repo/shared/utils';
->>>>>>> 3820c67c
 import { FastifyReply, FastifyRequest } from 'fastify';
 
 import { AuthUser } from '../../../../../../definitions/auth.interfaces';
@@ -15,10 +11,6 @@
   UpdateTransactionBody,
   UpdateTransactionParams,
 } from './transactions.update.handler.interfaces';
-<<<<<<< HEAD
-
-=======
->>>>>>> 3820c67c
 
 export const updateTransactionHandler = async (
   request: FastifyRequest,
