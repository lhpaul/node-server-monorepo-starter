import { STATUS_CODES, FORBIDDEN_ERROR } from '@repo/fastify';
import { TransactionsRepository } from '@repo/shared/repositories';
import { RepositoryError, RepositoryErrorCode } from '@repo/shared/utils';
import { FastifyReply, FastifyRequest } from 'fastify';

import { AuthUser } from '../../../../../../definitions/auth.interfaces';
import { hasCompanyTransactionsUpdatePermission } from '../../../../../../utils/auth/auth.utils';
import { ERROR_RESPONSES } from '../../transactions.endpoints.constants';
import { STEPS } from './transactions.update.handler.constants';
import {
  UpdateTransactionBody,
  UpdateTransactionParams,
<<<<<<< HEAD
} from './transactions.update.interfaces';
=======
} from './transactions.update.handler.interfaces';
import { RepositoryErrorCode } from '@repo/shared/utils';
import { RepositoryError } from '@repo/shared/utils';
>>>>>>> b8ecbf09


export const updateTransactionHandler = async (
  request: FastifyRequest,
  reply: FastifyReply,
) => {
  const logger = request.log.child({ handler: updateTransactionHandler.name });
  const repository = TransactionsRepository.getInstance();
  const { companyId, id } = request.params as UpdateTransactionParams;
  const body = request.body as UpdateTransactionBody;
  const user = request.user as AuthUser;
  if (!hasCompanyTransactionsUpdatePermission(companyId, user)) {
    return reply.code(STATUS_CODES.FORBIDDEN).send({
      code: FORBIDDEN_ERROR.responseCode,
      message: FORBIDDEN_ERROR.responseMessage,
    });
  }
  try {
    logger.startStep(STEPS.UPDATE_TRANSACTION.id);
    await repository.updateDocument(id, body, logger)
    .finally(() => logger.endStep(STEPS.UPDATE_TRANSACTION.id));
    return reply.code(STATUS_CODES.NO_CONTENT).send();
  } catch (error) {
    if (error instanceof RepositoryError && error.code === RepositoryErrorCode.DOCUMENT_NOT_FOUND) {
      return reply.code(STATUS_CODES.NOT_FOUND).send(ERROR_RESPONSES.TRANSACTION_NOT_FOUND);
    }
    throw error;
  }
};<|MERGE_RESOLUTION|>--- conflicted
+++ resolved
@@ -10,13 +10,7 @@
 import {
   UpdateTransactionBody,
   UpdateTransactionParams,
-<<<<<<< HEAD
-} from './transactions.update.interfaces';
-=======
 } from './transactions.update.handler.interfaces';
-import { RepositoryErrorCode } from '@repo/shared/utils';
-import { RepositoryError } from '@repo/shared/utils';
->>>>>>> b8ecbf09
 
 
 export const updateTransactionHandler = async (
