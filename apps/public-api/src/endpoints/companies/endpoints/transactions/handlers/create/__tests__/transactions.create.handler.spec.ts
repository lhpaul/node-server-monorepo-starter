--- conflicted
+++ resolved
@@ -69,11 +69,7 @@
     // Setup repository mock
     mockRepository = {
       createDocument: jest.fn(),
-<<<<<<< HEAD
-    } as any;
-=======
     };
->>>>>>> 5dd1839b
 
     (TransactionsRepository.getInstance as jest.Mock).mockReturnValue(mockRepository);
   });
@@ -108,11 +104,7 @@
 
     it('should create a transaction successfully', async () => {
       const mockTransactionId = '123';
-<<<<<<< HEAD
-      mockRepository.createDocument.mockResolvedValue(mockTransactionId);
-=======
       jest.spyOn(mockRepository, 'createDocument').mockResolvedValue(mockTransactionId);
->>>>>>> 5dd1839b
 
       await createTransactionHandler(
         mockRequest as FastifyRequest,
@@ -150,11 +142,7 @@
 
     it('should handle repository errors gracefully', async () => {
       const error = new Error('Repository error');
-<<<<<<< HEAD
-      mockRepository.createDocument.mockRejectedValue(error);
-=======
       jest.spyOn(mockRepository, 'createDocument').mockRejectedValue(error);
->>>>>>> 5dd1839b
 
       await expect(
         createTransactionHandler(
