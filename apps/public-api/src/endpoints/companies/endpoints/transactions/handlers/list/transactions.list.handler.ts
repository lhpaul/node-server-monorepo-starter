--- conflicted
+++ resolved
@@ -24,11 +24,7 @@
   const query = request.query as GetTransactionsQueryParams;
   logger.startStep(STEPS.GET_TRANSACTIONS.id);
   const transactions = await repository
-<<<<<<< HEAD
-    .getDocumentsList(transformQueryParams(query), logger, { parentIds: { companyId } })
-=======
     .getDocumentsList(transformQueryParams(query), logger)
->>>>>>> 5dd1839b
     .finally(() => logger.endStep(STEPS.GET_TRANSACTIONS.id));
   return reply.code(STATUS_CODES.OK).send(transactions);
 };