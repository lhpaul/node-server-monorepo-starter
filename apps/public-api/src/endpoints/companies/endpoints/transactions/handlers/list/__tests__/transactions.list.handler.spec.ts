--- conflicted
+++ resolved
@@ -43,16 +43,7 @@
   const logGroup = listTransactionsHandler.name;
   const mockParams = { companyId: 'company123' };
   const mockQuery = { amount: { eq: 100 } };
-<<<<<<< HEAD
-  const mockUser: AuthUser = {
-    userId: 'user123',
-    companies: {
-      [mockParams.companyId]: ['transaction:read'],
-    },
-  } as unknown as AuthUser;
-=======
   const mockUser = { app_user_id: 'user123' } as AuthUser;
->>>>>>> 35a70f2d
 
   beforeEach(() => {
     mockLogger = {
