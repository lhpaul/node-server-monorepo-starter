import { FORBIDDEN_ERROR, STATUS_CODES, transformQueryParams } from '@repo/fastify';
import { TransactionType } from '@repo/shared/domain';
import { TransactionsRepository } from '@repo/shared/repositories';
import { FastifyBaseLogger, FastifyReply, FastifyRequest } from 'fastify';

import { AuthUser } from '../../../../../../../definitions/auth.interfaces';
import { hasCompanyTransactionsReadPermission } from '../../../../../../../utils/auth/auth.utils';
import { STEPS } from '../transactions.list.constants';
import { listTransactionsHandler } from '../transactions.list.handler';

jest.mock('@repo/fastify', () => ({
  STATUS_CODES: {
    OK: 200,
    FORBIDDEN: 403,
  },
  FORBIDDEN_ERROR: {
    responseCode: 'forbidden',
    responseMessage: 'Forbidden',
  },
  transformQueryParams: jest.fn(),
}));

<<<<<<< HEAD
jest.mock('@repo/shared/repositories', () => ({
  TransactionsRepository: {
    getInstance: jest.fn().mockImplementation(() => ({
      getDocumentsList: jest.fn(),
    })),
  },
}));
=======
jest.mock('@repo/shared/repositories');
>>>>>>> 5dd1839b

jest.mock('../../../../../../../utils/auth/auth.utils', () => ({
  hasCompanyTransactionsReadPermission: jest.fn(),
}));

describe(listTransactionsHandler.name, () => {
  let mockRequest: Partial<FastifyRequest>;
  let mockReply: Partial<FastifyReply>;
  let mockLogger: {
    startStep: jest.Mock;
    endStep: jest.Mock;
    child: jest.Mock;
  } & Partial<FastifyBaseLogger>;
<<<<<<< HEAD
  let mockRepository: { getDocumentsList: jest.Mock };
=======
  let mockRepository: Partial<TransactionsRepository>;
>>>>>>> 5dd1839b

  const mockParams = { companyId: 'company123' };
  const mockQuery = { amount: { eq: 100 } };
  const mockUser: AuthUser = {
    companies: {
      'company123': ['transaction:read'],
    },
  } as unknown as AuthUser;

  beforeEach(() => {
    mockLogger = {
      child: jest.fn().mockReturnThis(),
      startStep: jest.fn(),
      endStep: jest.fn(),
    };

    mockRequest = {
      log: mockLogger as FastifyBaseLogger,
      params: mockParams,
      query: mockQuery,
      user: mockUser,
    };

    mockReply = {
      code: jest.fn().mockReturnThis(),
      send: jest.fn(),
    };

    mockRepository = {
      getDocumentsList: jest.fn(),
    };

    (TransactionsRepository.getInstance as jest.Mock).mockReturnValue(mockRepository);
    (hasCompanyTransactionsReadPermission as jest.Mock).mockReturnValue(true);
    (transformQueryParams as jest.Mock).mockReturnValue({ amount: { eq: 100 } });
  });

  afterEach(() => {
    jest.clearAllMocks();
  });

  it('should successfully list transactions', async () => {
<<<<<<< HEAD
    const mockTransactions = [{ id: '1', amount: 100 }];
    mockRepository.getDocumentsList.mockResolvedValue(mockTransactions);
=======
    const mockTransactions = [{ id: '1', amount: 100, companyId: 'company123', createdAt: new Date(), date: '2024-03-20', type: TransactionType.CREDIT, updatedAt: new Date() }];
    jest.spyOn(mockRepository, 'getDocumentsList').mockResolvedValue(mockTransactions);
>>>>>>> 5dd1839b

    await listTransactionsHandler(
      mockRequest as FastifyRequest,
      mockReply as FastifyReply,
    );

    expect(mockLogger.startStep).toHaveBeenCalledWith(STEPS.GET_TRANSACTIONS.id);
    expect(transformQueryParams).toHaveBeenCalledWith(mockQuery);
    expect(mockRepository.getDocumentsList).toHaveBeenCalledWith(
      { amount: { eq: 100 } },
      mockLogger,
<<<<<<< HEAD
      { parentIds: { companyId: mockParams.companyId } },
=======
>>>>>>> 5dd1839b
    );
    expect(mockLogger.endStep).toHaveBeenCalledWith(STEPS.GET_TRANSACTIONS.id);
    expect(mockReply.code).toHaveBeenCalledWith(STATUS_CODES.OK);
    expect(mockReply.send).toHaveBeenCalledWith(mockTransactions);
  });

  it('should return forbidden when user lacks read permission', async () => {
    (hasCompanyTransactionsReadPermission as jest.Mock).mockReturnValue(false);

    await listTransactionsHandler(
      mockRequest as FastifyRequest,
      mockReply as FastifyReply,
    );

    expect(mockReply.code).toHaveBeenCalledWith(STATUS_CODES.FORBIDDEN);
    expect(mockReply.send).toHaveBeenCalledWith({
      code: FORBIDDEN_ERROR.responseCode,
      message: FORBIDDEN_ERROR.responseMessage,
    });
    expect(mockRepository.getDocumentsList).not.toHaveBeenCalled();
  });

  it('should handle repository errors', async () => {
    const error = new Error('Repository error');
<<<<<<< HEAD
    mockRepository.getDocumentsList.mockRejectedValue(error);
=======
    jest.spyOn(mockRepository, 'getDocumentsList').mockRejectedValue(error);
>>>>>>> 5dd1839b

    await expect(
      listTransactionsHandler(
        mockRequest as FastifyRequest,
        mockReply as FastifyReply,
      ),
    ).rejects.toThrow(error);

<<<<<<< HEAD
    expect(mockLogger.startStep).toHaveBeenCalledWith(
      STEPS.GET_TRANSACTIONS.id,
      STEPS.GET_TRANSACTIONS.obfuscatedId,
    );
    expect(mockRepository.getDocumentsList).toHaveBeenCalledWith(
      { amount: { eq: 100 } },
      mockLogger,
      { parentIds: { companyId: mockParams.companyId } },
=======
    expect(mockLogger.startStep).toHaveBeenCalledWith(STEPS.GET_TRANSACTIONS.id);
    expect(mockRepository.getDocumentsList).toHaveBeenCalledWith(
      { amount: { eq: 100 } },
      mockLogger,
>>>>>>> 5dd1839b
    );
    expect(mockLogger.endStep).toHaveBeenCalledWith(STEPS.GET_TRANSACTIONS.id);
    expect(mockReply.code).not.toHaveBeenCalled();
    expect(mockReply.send).not.toHaveBeenCalled();
  });
});<|MERGE_RESOLUTION|>--- conflicted
+++ resolved
@@ -20,17 +20,7 @@
   transformQueryParams: jest.fn(),
 }));
 
-<<<<<<< HEAD
-jest.mock('@repo/shared/repositories', () => ({
-  TransactionsRepository: {
-    getInstance: jest.fn().mockImplementation(() => ({
-      getDocumentsList: jest.fn(),
-    })),
-  },
-}));
-=======
 jest.mock('@repo/shared/repositories');
->>>>>>> 5dd1839b
 
 jest.mock('../../../../../../../utils/auth/auth.utils', () => ({
   hasCompanyTransactionsReadPermission: jest.fn(),
@@ -44,11 +34,7 @@
     endStep: jest.Mock;
     child: jest.Mock;
   } & Partial<FastifyBaseLogger>;
-<<<<<<< HEAD
-  let mockRepository: { getDocumentsList: jest.Mock };
-=======
   let mockRepository: Partial<TransactionsRepository>;
->>>>>>> 5dd1839b
 
   const mockParams = { companyId: 'company123' };
   const mockQuery = { amount: { eq: 100 } };
@@ -91,13 +77,8 @@
   });
 
   it('should successfully list transactions', async () => {
-<<<<<<< HEAD
-    const mockTransactions = [{ id: '1', amount: 100 }];
-    mockRepository.getDocumentsList.mockResolvedValue(mockTransactions);
-=======
     const mockTransactions = [{ id: '1', amount: 100, companyId: 'company123', createdAt: new Date(), date: '2024-03-20', type: TransactionType.CREDIT, updatedAt: new Date() }];
     jest.spyOn(mockRepository, 'getDocumentsList').mockResolvedValue(mockTransactions);
->>>>>>> 5dd1839b
 
     await listTransactionsHandler(
       mockRequest as FastifyRequest,
@@ -109,10 +90,6 @@
     expect(mockRepository.getDocumentsList).toHaveBeenCalledWith(
       { amount: { eq: 100 } },
       mockLogger,
-<<<<<<< HEAD
-      { parentIds: { companyId: mockParams.companyId } },
-=======
->>>>>>> 5dd1839b
     );
     expect(mockLogger.endStep).toHaveBeenCalledWith(STEPS.GET_TRANSACTIONS.id);
     expect(mockReply.code).toHaveBeenCalledWith(STATUS_CODES.OK);
@@ -137,11 +114,7 @@
 
   it('should handle repository errors', async () => {
     const error = new Error('Repository error');
-<<<<<<< HEAD
-    mockRepository.getDocumentsList.mockRejectedValue(error);
-=======
     jest.spyOn(mockRepository, 'getDocumentsList').mockRejectedValue(error);
->>>>>>> 5dd1839b
 
     await expect(
       listTransactionsHandler(
@@ -150,21 +123,10 @@
       ),
     ).rejects.toThrow(error);
 
-<<<<<<< HEAD
-    expect(mockLogger.startStep).toHaveBeenCalledWith(
-      STEPS.GET_TRANSACTIONS.id,
-      STEPS.GET_TRANSACTIONS.obfuscatedId,
-    );
-    expect(mockRepository.getDocumentsList).toHaveBeenCalledWith(
-      { amount: { eq: 100 } },
-      mockLogger,
-      { parentIds: { companyId: mockParams.companyId } },
-=======
     expect(mockLogger.startStep).toHaveBeenCalledWith(STEPS.GET_TRANSACTIONS.id);
     expect(mockRepository.getDocumentsList).toHaveBeenCalledWith(
       { amount: { eq: 100 } },
       mockLogger,
->>>>>>> 5dd1839b
     );
     expect(mockLogger.endStep).toHaveBeenCalledWith(STEPS.GET_TRANSACTIONS.id);
     expect(mockReply.code).not.toHaveBeenCalled();
