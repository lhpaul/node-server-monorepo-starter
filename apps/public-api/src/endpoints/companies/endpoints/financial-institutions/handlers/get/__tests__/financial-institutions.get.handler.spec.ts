import { FORBIDDEN_ERROR, STATUS_CODES } from '@repo/fastify';
import { CompaniesService } from '@repo/shared/domain';
import { maskFields } from '@repo/shared/utils';
import { FastifyReply, FastifyRequest } from 'fastify';

import { AuthUser } from '../../../../../../../definitions/auth.interfaces';
<<<<<<< HEAD
import { hasCompanyFinancialInstitutionsGetPermission } from '../../../../../../../utils/auth/auth.utils';
=======
import { hasCompanyFinancialInstitutionsGetPermission } from '../../../../../../../utils/permissions';
>>>>>>> 35a70f2d
import { CREDENTIALS_FIELDS_TO_MASK, ERROR_RESPONSES } from '../../../financial-institutions.endpoints.constants';
import { STEPS } from '../financial-institutions.get.handler.constants';
import { getFinancialInstitutionHandler } from '../financial-institutions.get.handler';
import { GetCompanyFinancialInstitutionParams } from '../financial-institutions.get.handler.interfaces';

jest.mock('@repo/shared/domain');
jest.mock('@repo/shared/utils', () => ({
  ...jest.requireActual('@repo/shared/utils'),
  maskFields: jest.fn(),
}));
jest.mock('../../../../../../../utils/permissions', () => ({
  hasCompanyFinancialInstitutionsGetPermission: jest.fn(),
}));

describe(getFinancialInstitutionHandler.name, () => {
  let mockRequest: Partial<FastifyRequest>;
  let mockReply: Partial<FastifyReply>;
  let mockLogger: any;
  let mockService: Partial<CompaniesService>;
  const logGroup = getFinancialInstitutionHandler.name;
  const mockParams: GetCompanyFinancialInstitutionParams = { 
    companyId: 'company123', 
    id: 'fi-relation-123' 
  };
<<<<<<< HEAD
  const mockAuthUser = { userId: 'user123' } as unknown as AuthUser;
=======
  const mockUser = { app_user_id: 'user123' } as AuthUser;
>>>>>>> 35a70f2d
  const mockFinancialInstitution = {
    id: 'fi-relation-123',
    companyId: 'company123',
    credentials: { username: 'test', password: 'secret' },
    createdAt: new Date('2024-01-01'),
    updatedAt: new Date('2024-01-01'),
    financialInstitution: {
      id: 'fi1',
      name: 'Bank 1',
    },
  };

  beforeEach(() => {
    jest.useFakeTimers();
    
    mockLogger = {
      child: jest.fn().mockReturnThis(),
      startStep: jest.fn(),
      endStep: jest.fn(),
    };

    mockRequest = {
      log: mockLogger,
      params: mockParams,
      user: mockAuthUser,
    };

    mockReply = {
      code: jest.fn().mockReturnThis(),
      send: jest.fn(),
    };

    mockService = {
      getFinancialInstitution: jest.fn(),
    };

    (CompaniesService.getInstance as jest.Mock).mockReturnValue(mockService);
    (maskFields as jest.Mock).mockImplementation((credentials) => ({
      ...credentials,
      password: '***',
    }));
  });

  afterEach(() => {
    jest.useRealTimers();
    jest.clearAllMocks();
  });

  describe('permission check', () => {
    it('should return forbidden when user lacks permission', async () => {
      (hasCompanyFinancialInstitutionsGetPermission as jest.Mock).mockReturnValue(false);

      await getFinancialInstitutionHandler(
        mockRequest as FastifyRequest,
        mockReply as FastifyReply,
      );

      expect(hasCompanyFinancialInstitutionsGetPermission).toHaveBeenCalledWith(mockParams.companyId, mockAuthUser);
      expect(mockReply.code).toHaveBeenCalledWith(STATUS_CODES.FORBIDDEN);
      expect(mockReply.send).toHaveBeenCalledWith({
        code: FORBIDDEN_ERROR.responseCode,
        message: FORBIDDEN_ERROR.responseMessage,
      });
      expect(mockService.getFinancialInstitution).not.toHaveBeenCalled();
    });
  });

  describe('successful financial institution retrieval', () => {
    beforeEach(() => {
      (hasCompanyFinancialInstitutionsGetPermission as jest.Mock).mockReturnValue(true);
    });

    it('should get financial institution successfully with masked credentials', async () => {
      jest.spyOn(mockService, 'getFinancialInstitution').mockResolvedValue(mockFinancialInstitution);

      await getFinancialInstitutionHandler(
        mockRequest as FastifyRequest,
        mockReply as FastifyReply,
      );

      expect(mockLogger.child).toHaveBeenCalledWith({
        handler: getFinancialInstitutionHandler.name,
      });
      expect(mockLogger.startStep).toHaveBeenCalledWith(STEPS.GET_FINANCIAL_INSTITUTION, logGroup);
      expect(mockLogger.endStep).toHaveBeenCalledWith(STEPS.GET_FINANCIAL_INSTITUTION);

      expect(mockService.getFinancialInstitution).toHaveBeenCalledWith(
        mockParams.companyId,
        { financialInstitutionRelationId: mockParams.id },
        mockLogger,
      );

      expect(maskFields).toHaveBeenCalledWith(mockFinancialInstitution.credentials, CREDENTIALS_FIELDS_TO_MASK);

      const expectedResponse = {
        ...mockFinancialInstitution,
        credentials: { ...mockFinancialInstitution.credentials, password: '***' },
      };

      expect(mockReply.code).toHaveBeenCalledWith(STATUS_CODES.OK);
      expect(mockReply.send).toHaveBeenCalledWith(expectedResponse);
    });
  });

  describe('error handling', () => {
    beforeEach(() => {
      (hasCompanyFinancialInstitutionsGetPermission as jest.Mock).mockReturnValue(true);
    });

    it('should return not found when financial institution relation does not exist', async () => {
      jest.spyOn(mockService, 'getFinancialInstitution').mockResolvedValue(null);

      await getFinancialInstitutionHandler(
        mockRequest as FastifyRequest,
        mockReply as FastifyReply,
      );

      expect(mockLogger.startStep).toHaveBeenCalledWith(STEPS.GET_FINANCIAL_INSTITUTION, logGroup);
      expect(mockService.getFinancialInstitution).toHaveBeenCalledWith(
        mockParams.companyId,
        { financialInstitutionRelationId: mockParams.id },
        mockLogger,
      );
      expect(mockLogger.endStep).toHaveBeenCalledWith(STEPS.GET_FINANCIAL_INSTITUTION);
      expect(mockReply.code).toHaveBeenCalledWith(STATUS_CODES.NOT_FOUND);
      expect(mockReply.send).toHaveBeenCalledWith({
        code: ERROR_RESPONSES.FINANCIAL_INSTITUTION_RELATION_NOT_FOUND.code,
        message: ERROR_RESPONSES.FINANCIAL_INSTITUTION_RELATION_NOT_FOUND.message,
      });
    });

    it('should handle service errors gracefully', async () => {
      const error = new Error('Service error');
      jest.spyOn(mockService, 'getFinancialInstitution').mockRejectedValue(error);

      await expect(
        getFinancialInstitutionHandler(
          mockRequest as FastifyRequest,
          mockReply as FastifyReply,
        ),
      ).rejects.toThrow(error);

      expect(mockLogger.startStep).toHaveBeenCalledWith(STEPS.GET_FINANCIAL_INSTITUTION, logGroup);
      expect(mockLogger.endStep).toHaveBeenCalledWith(STEPS.GET_FINANCIAL_INSTITUTION);
      expect(mockReply.code).not.toHaveBeenCalled();
      expect(mockReply.send).not.toHaveBeenCalled();
    });
  });
}); <|MERGE_RESOLUTION|>--- conflicted
+++ resolved
@@ -4,11 +4,7 @@
 import { FastifyReply, FastifyRequest } from 'fastify';
 
 import { AuthUser } from '../../../../../../../definitions/auth.interfaces';
-<<<<<<< HEAD
-import { hasCompanyFinancialInstitutionsGetPermission } from '../../../../../../../utils/auth/auth.utils';
-=======
 import { hasCompanyFinancialInstitutionsGetPermission } from '../../../../../../../utils/permissions';
->>>>>>> 35a70f2d
 import { CREDENTIALS_FIELDS_TO_MASK, ERROR_RESPONSES } from '../../../financial-institutions.endpoints.constants';
 import { STEPS } from '../financial-institutions.get.handler.constants';
 import { getFinancialInstitutionHandler } from '../financial-institutions.get.handler';
@@ -33,11 +29,7 @@
     companyId: 'company123', 
     id: 'fi-relation-123' 
   };
-<<<<<<< HEAD
-  const mockAuthUser = { userId: 'user123' } as unknown as AuthUser;
-=======
   const mockUser = { app_user_id: 'user123' } as AuthUser;
->>>>>>> 35a70f2d
   const mockFinancialInstitution = {
     id: 'fi-relation-123',
     companyId: 'company123',
@@ -62,7 +54,7 @@
     mockRequest = {
       log: mockLogger,
       params: mockParams,
-      user: mockAuthUser,
+      user: mockUser,
     };
 
     mockReply = {
@@ -95,7 +87,7 @@
         mockReply as FastifyReply,
       );
 
-      expect(hasCompanyFinancialInstitutionsGetPermission).toHaveBeenCalledWith(mockParams.companyId, mockAuthUser);
+      expect(hasCompanyFinancialInstitutionsGetPermission).toHaveBeenCalledWith(mockParams.companyId, mockUser);
       expect(mockReply.code).toHaveBeenCalledWith(STATUS_CODES.FORBIDDEN);
       expect(mockReply.send).toHaveBeenCalledWith({
         code: FORBIDDEN_ERROR.responseCode,
