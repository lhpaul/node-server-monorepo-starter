--- conflicted
+++ resolved
@@ -4,11 +4,7 @@
 import { FastifyReply, FastifyRequest } from 'fastify';
 
 import { AuthUser } from '../../../../../../../definitions/auth.interfaces';
-<<<<<<< HEAD
-import { hasCompanyFinancialInstitutionsListPermission } from '../../../../../../../utils/auth/auth.utils';
-=======
 import { hasCompanyFinancialInstitutionsListPermission } from '../../../../../../../utils/permissions';
->>>>>>> 35a70f2d
 import { CREDENTIALS_FIELDS_TO_MASK } from '../../../financial-institutions.endpoints.constants';
 import { STEPS } from '../financial-institutions.list.handler.constants';
 import { listFinancialInstitutionsHandler } from '../financial-institutions.list.handler';
@@ -30,11 +26,7 @@
   let mockService: Partial<CompaniesService>;
   const logGroup = listFinancialInstitutionsHandler.name;
   const mockParams: ListCompanyFinancialInstitutionsParams = { companyId: 'company123' };
-<<<<<<< HEAD
-  const mockAuthUser = { userId: 'user123' } as unknown as AuthUser;
-=======
   const mockUser = { app_user_id: 'user123' } as AuthUser;
->>>>>>> 35a70f2d
   const mockFinancialInstitutions = [
     {
       id: 'fi-relation-1',
@@ -72,7 +64,7 @@
     mockRequest = {
       log: mockLogger,
       params: mockParams,
-      user: mockAuthUser,
+      user: mockUser,
     };
 
     mockReply = {
@@ -105,7 +97,7 @@
         mockReply as FastifyReply,
       );
 
-      expect(hasCompanyFinancialInstitutionsListPermission).toHaveBeenCalledWith(mockParams.companyId, mockAuthUser);
+      expect(hasCompanyFinancialInstitutionsListPermission).toHaveBeenCalledWith(mockParams.companyId, mockUser);
       expect(mockReply.code).toHaveBeenCalledWith(STATUS_CODES.FORBIDDEN);
       expect(mockReply.send).toHaveBeenCalledWith({
         code: FORBIDDEN_ERROR.responseCode,
