--- conflicted
+++ resolved
@@ -3,11 +3,7 @@
 import { FastifyReply, FastifyRequest } from 'fastify';
 
 import { AuthUser } from '../../../../../../../definitions/auth.interfaces';
-<<<<<<< HEAD
-import { hasCompanyFinancialInstitutionsDeletePermission } from '../../../../../../../utils/auth/auth.utils';
-=======
 import { hasCompanyFinancialInstitutionsDeletePermission } from '../../../../../../../utils/permissions';
->>>>>>> 35a70f2d
 import { STEPS } from '../financial-institutions.delete.handler.constants';
 import { deleteFinancialInstitutionHandler } from '../financial-institutions.delete.handler';
 import { DeleteCompanyFinancialInstitutionParams } from '../financial-institutions.delete.handler.interfaces';
@@ -27,11 +23,7 @@
     companyId: 'company123', 
     id: 'fi-relation-123' 
   };
-<<<<<<< HEAD
-  const mockAuthUser = { userId: 'user123' } as unknown as AuthUser;
-=======
   const mockUser = { app_user_id: 'user123' } as AuthUser;
->>>>>>> 35a70f2d
 
   beforeEach(() => {
     jest.useFakeTimers();
@@ -45,7 +37,7 @@
     mockRequest = {
       log: mockLogger,
       params: mockParams,
-      user: mockAuthUser,
+      user: mockUser,
     };
 
     mockReply = {
@@ -74,7 +66,7 @@
         mockReply as FastifyReply,
       );
 
-      expect(hasCompanyFinancialInstitutionsDeletePermission).toHaveBeenCalledWith(mockParams.companyId, mockAuthUser);
+      expect(hasCompanyFinancialInstitutionsDeletePermission).toHaveBeenCalledWith(mockParams.companyId, mockUser);
       expect(mockReply.code).toHaveBeenCalledWith(STATUS_CODES.FORBIDDEN);
       expect(mockReply.send).toHaveBeenCalledWith({
         code: FORBIDDEN_ERROR.responseCode,
