import { FORBIDDEN_ERROR, RESOURCE_NOT_FOUND_ERROR, STATUS_CODES } from '@repo/fastify';
import { SubscriptionsService } from '@repo/shared/domain';
import { FastifyBaseLogger, FastifyReply, FastifyRequest } from 'fastify';

import { AuthUser } from '../../../../../../../definitions/auth.interfaces';
<<<<<<< HEAD
import { hasCompanySubscriptionsReadPermission } from '../../../../../../../utils/auth/auth.utils';
=======
>>>>>>> 405a1051
import { STEPS } from '../subscriptions.get.handler.constants';
import { getSubscriptionHandler } from '../subscriptions.get.handler';


jest.mock('@repo/fastify', () => ({
  STATUS_CODES: {
    OK: 200,
    FORBIDDEN: 403,
    NOT_FOUND: 404,
  },
  RESOURCE_NOT_FOUND_ERROR: {
    responseCode: 'not-found',
    responseMessage: 'The requested resource was not found',
  },
  FORBIDDEN_ERROR: {
    responseCode: 403,
    responseMessage: 'Forbidden'
  }
}));

jest.mock('@repo/shared/domain', () => ({
  ...jest.requireActual('@repo/shared/domain'),
  SubscriptionsService: {
    getInstance: jest.fn().mockImplementation(() => ({
      getResource: jest.fn(),
    })),
  },
}));

jest.mock('../../../../../../../utils/auth/auth.utils', () => ({
  hasCompanySubscriptionsReadPermission: jest.fn(),
}));

describe(getSubscriptionHandler.name, () => {
  let mockRequest: Partial<FastifyRequest>;
  let mockReply: Partial<FastifyReply>;
  let mockLogger: {
    startStep: jest.Mock;
    endStep: jest.Mock;
  } & Partial<FastifyBaseLogger>;
  let mockService: Partial<SubscriptionsService>;

  const mockParams = { companyId: 'company123', id: 'subscription123' };
  const mockUser: AuthUser = {
    userId: 'user123',
    companies: {
      'company123': ['subscription:read'],
    },
  };
  const mockSubscription = {
    id: mockParams.id,
    companyId: mockParams.companyId,
    startsAt: new Date(),
    endsAt: new Date(),
    createdAt: new Date(),
    updatedAt: new Date(),
  };
  const logGroup = getSubscriptionHandler.name;
  beforeEach(() => {
    mockLogger = {
      child: jest.fn().mockReturnThis(),
      startStep: jest.fn(),
      endStep: jest.fn(),
    };

    mockRequest = {
      log: mockLogger as FastifyBaseLogger,
      params: mockParams,
      user: mockUser as unknown as AuthUser,
    };

    mockReply = {
      code: jest.fn().mockReturnThis(),
      send: jest.fn(),
    };

    mockService = {
      getResource: jest.fn(),
    };

    (SubscriptionsService.getInstance as jest.Mock).mockReturnValue(
      mockService,
    );

    (hasCompanySubscriptionsReadPermission as jest.Mock).mockReturnValue(true);
  });

  afterEach(() => {
    jest.clearAllMocks();
  });

  it('should return forbidden when user lacks read permission', async () => {
    (hasCompanySubscriptionsReadPermission as jest.Mock).mockReturnValue(false);

    await getSubscriptionHandler(
      mockRequest as FastifyRequest,
      mockReply as FastifyReply,
    );

    expect(mockReply.code).toHaveBeenCalledWith(STATUS_CODES.FORBIDDEN);
    expect(mockReply.send).toHaveBeenCalledWith({
      code: FORBIDDEN_ERROR.responseCode,
      message: FORBIDDEN_ERROR.responseMessage,
    });
    expect(mockService.getResource).not.toHaveBeenCalled();
  });

  it('should successfully get a subscription', async () => {
    jest.spyOn(mockService, 'getResource').mockResolvedValue(mockSubscription);

    await getSubscriptionHandler(
      mockRequest as FastifyRequest,
      mockReply as FastifyReply,
    );

    expect(mockLogger.startStep).toHaveBeenCalledWith(STEPS.GET_SUBSCRIPTION.id, logGroup);
    expect(mockService.getResource).toHaveBeenCalledWith(
      mockParams.id,
      mockLogger,
    );
    expect(mockLogger.endStep).toHaveBeenCalledWith(STEPS.GET_SUBSCRIPTION.id);
    expect(mockReply.code).toHaveBeenCalledWith(STATUS_CODES.OK);
    expect(mockReply.send).toHaveBeenCalledWith(mockSubscription);
  });

  it('should handle subscription not found', async () => {
    jest.spyOn(mockService, 'getResource').mockResolvedValue(null);

    await getSubscriptionHandler(
      mockRequest as FastifyRequest,
      mockReply as FastifyReply,
    );

    expect(mockLogger.startStep).toHaveBeenCalledWith(STEPS.GET_SUBSCRIPTION.id, logGroup);
    expect(mockService.getResource).toHaveBeenCalledWith(
      mockParams.id,
      mockLogger,
    );
    expect(mockLogger.endStep).toHaveBeenCalledWith(STEPS.GET_SUBSCRIPTION.id);
    expect(mockReply.code).toHaveBeenCalledWith(STATUS_CODES.NOT_FOUND);
    expect(mockReply.send).toHaveBeenCalledWith({
      code: RESOURCE_NOT_FOUND_ERROR.responseCode,
      message: RESOURCE_NOT_FOUND_ERROR.responseMessage,
    });
  });

  it('should return not found when the subscription is not from the company', async () => {
    jest.spyOn(mockService, 'getResource').mockResolvedValue({
      ...mockSubscription,
      companyId: 'company456',
    });

    await getSubscriptionHandler(
      mockRequest as FastifyRequest,
      mockReply as FastifyReply,
    );

    expect(mockLogger.startStep).toHaveBeenCalledWith(STEPS.GET_SUBSCRIPTION.id, logGroup);
    expect(mockService.getResource).toHaveBeenCalledWith(
      mockParams.id,
      mockLogger,
    );
    expect(mockLogger.endStep).toHaveBeenCalledWith(STEPS.GET_SUBSCRIPTION.id);
    expect(mockReply.code).toHaveBeenCalledWith(STATUS_CODES.NOT_FOUND);
  });
}); <|MERGE_RESOLUTION|>--- conflicted
+++ resolved
@@ -3,13 +3,9 @@
 import { FastifyBaseLogger, FastifyReply, FastifyRequest } from 'fastify';
 
 import { AuthUser } from '../../../../../../../definitions/auth.interfaces';
-<<<<<<< HEAD
 import { hasCompanySubscriptionsReadPermission } from '../../../../../../../utils/auth/auth.utils';
-=======
->>>>>>> 405a1051
 import { STEPS } from '../subscriptions.get.handler.constants';
 import { getSubscriptionHandler } from '../subscriptions.get.handler';
-
 
 jest.mock('@repo/fastify', () => ({
   STATUS_CODES: {
@@ -30,9 +26,7 @@
 jest.mock('@repo/shared/domain', () => ({
   ...jest.requireActual('@repo/shared/domain'),
   SubscriptionsService: {
-    getInstance: jest.fn().mockImplementation(() => ({
-      getResource: jest.fn(),
-    })),
+    getInstance: jest.fn(),
   },
 }));
 
@@ -50,12 +44,12 @@
   let mockService: Partial<SubscriptionsService>;
 
   const mockParams = { companyId: 'company123', id: 'subscription123' };
-  const mockUser: AuthUser = {
+  const mockUser = {
     userId: 'user123',
     companies: {
       'company123': ['subscription:read'],
     },
-  };
+  } as unknown as AuthUser;
   const mockSubscription = {
     id: mockParams.id,
     companyId: mockParams.companyId,
