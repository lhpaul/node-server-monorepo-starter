import { FORBIDDEN_ERROR, mapDateQueryParams, STATUS_CODES, transformQueryParams } from '@repo/fastify';
import { SubscriptionsService } from '@repo/shared/domain';
import { FastifyBaseLogger, FastifyReply, FastifyRequest } from 'fastify';

import { AuthUser } from '../../../../../../../definitions/auth.interfaces';
import { hasCompanySubscriptionsReadPermission } from '../../../../../../../utils/auth/auth.utils';
import { STEPS } from '../subscriptions.list.handler.constants';
import { listSubscriptionsHandler } from '../subscriptions.list.handler';

jest.mock('@repo/fastify', () => ({
  STATUS_CODES: {
    OK: 200,
    FORBIDDEN: 403,
  },
  FORBIDDEN_ERROR: {
    responseCode: 'forbidden',
    responseMessage: 'Forbidden',
  },
  mapDateQueryParams: jest.fn(),
  transformQueryParams: jest.fn(),
}));

jest.mock('@repo/shared/domain');
jest.mock('../../../../../../../utils/auth/auth.utils');

describe(listSubscriptionsHandler.name, () => {
  let mockRequest: Partial<FastifyRequest>;
  let mockReply: Partial<FastifyReply>;
  let mockLogger: {
    startStep: jest.Mock;
    endStep: jest.Mock;
    child: jest.Mock;
  } & Partial<FastifyBaseLogger>;
  let mockService: Partial<SubscriptionsService>;

  const logGroup = listSubscriptionsHandler.name;
  const mockParams = { companyId: 'company123' };
  const mockQuery = { startsAt: '2024-03-20', endsAt: '2024-03-20' };
  const mockMappedQuery = { startsAt: new Date(mockQuery.startsAt), endsAt: new Date(mockQuery.endsAt) };
  const transformedQuery = { companyId: mockParams.companyId, ...mockMappedQuery };
<<<<<<< HEAD
  const mockUser = {
=======
  const mockUser: AuthUser = {
    userId: 'user123',
>>>>>>> 405a1051
    companies: {
      [mockParams.companyId]: ['subscriptions:read'],
    },
  } as unknown as AuthUser;

  beforeEach(() => {
    mockLogger = {
      child: jest.fn().mockReturnThis(),
      startStep: jest.fn(),
      endStep: jest.fn(),
    };

    mockRequest = {
      log: mockLogger as FastifyBaseLogger,
      params: mockParams,
      query: mockQuery,
      user: mockUser,
    };

    mockReply = {
      code: jest.fn().mockReturnThis(),
      send: jest.fn(),
    };

    mockService = {
      getResourcesList: jest.fn(),
    };

    (SubscriptionsService.getInstance as jest.Mock).mockReturnValue(mockService);
    (mapDateQueryParams as jest.Mock).mockReturnValue(mockMappedQuery);
    (transformQueryParams as jest.Mock).mockReturnValue(transformedQuery);
  });

  afterEach(() => {
    jest.clearAllMocks();
  });

  it('should return forbidden when user lacks read permission', async () => {
    (hasCompanySubscriptionsReadPermission as jest.Mock).mockReturnValue(false);

    await listSubscriptionsHandler(
      mockRequest as FastifyRequest,
      mockReply as FastifyReply,
    );

    expect(hasCompanySubscriptionsReadPermission).toHaveBeenCalledWith(mockParams.companyId, mockUser);
    expect(mockReply.code).toHaveBeenCalledWith(STATUS_CODES.FORBIDDEN);
    expect(mockReply.send).toHaveBeenCalledWith({
      code: FORBIDDEN_ERROR.responseCode,
      message: FORBIDDEN_ERROR.responseMessage,
    });
    expect(mockService.getResourcesList).not.toHaveBeenCalled();
  });

  it('should successfully list subscriptions', async () => {
    (hasCompanySubscriptionsReadPermission as jest.Mock).mockReturnValue(true);
    const mockSubscriptions = [{
      id: '1',
      companyId: mockParams.companyId,
      startsAt: new Date(),
      endsAt: new Date(),
      createdAt: new Date(),
      updatedAt: new Date(),
    }];
    jest.spyOn(mockService, 'getResourcesList').mockResolvedValue(mockSubscriptions);

    await listSubscriptionsHandler(
      mockRequest as FastifyRequest,
      mockReply as FastifyReply,
    );

    expect(hasCompanySubscriptionsReadPermission).toHaveBeenCalledWith(mockParams.companyId, mockUser);
    expect(mockLogger.startStep).toHaveBeenCalledWith(STEPS.LIST_SUBSCRIPTIONS.id, logGroup);
    expect(mapDateQueryParams).toHaveBeenCalledWith(mockQuery, ['startsAt', 'endsAt']);
    expect(transformQueryParams).toHaveBeenCalledWith({ companyId: mockParams.companyId, ...mockMappedQuery });
    expect(mockService.getResourcesList).toHaveBeenCalledWith(
      transformedQuery,
      mockLogger,
    );
    expect(mockLogger.endStep).toHaveBeenCalledWith(STEPS.LIST_SUBSCRIPTIONS.id);
    expect(mockReply.code).toHaveBeenCalledWith(STATUS_CODES.OK);
    expect(mockReply.send).toHaveBeenCalledWith(mockSubscriptions);
  });

  it('should handle service errors', async () => {
    (hasCompanySubscriptionsReadPermission as jest.Mock).mockReturnValue(true);
    const error = new Error('Service error');
    jest.spyOn(mockService, 'getResourcesList').mockRejectedValue(error);
    await expect(
      listSubscriptionsHandler(
        mockRequest as FastifyRequest,
        mockReply as FastifyReply,
      ),
    ).rejects.toThrow(error);

    expect(hasCompanySubscriptionsReadPermission).toHaveBeenCalledWith(mockParams.companyId, mockUser);
    expect(mockLogger.startStep).toHaveBeenCalledWith(STEPS.LIST_SUBSCRIPTIONS.id, logGroup);
    expect(mapDateQueryParams).toHaveBeenCalledWith(mockQuery, ['startsAt', 'endsAt']);
    expect(transformQueryParams).toHaveBeenCalledWith({ companyId: mockParams.companyId, ...mockMappedQuery });
    expect(mockService.getResourcesList).toHaveBeenCalledWith(
      transformedQuery,
      mockLogger,
    );
    expect(mockLogger.endStep).toHaveBeenCalledWith(STEPS.LIST_SUBSCRIPTIONS.id);
    expect(mockReply.code).not.toHaveBeenCalled();
    expect(mockReply.send).not.toHaveBeenCalled();
  });
});<|MERGE_RESOLUTION|>--- conflicted
+++ resolved
@@ -20,7 +20,12 @@
   transformQueryParams: jest.fn(),
 }));
 
-jest.mock('@repo/shared/domain');
+jest.mock('@repo/shared/domain', () => ({
+  ...jest.requireActual('@repo/shared/domain'),
+  SubscriptionsService: {
+    getInstance: jest.fn(),
+  },
+}));
 jest.mock('../../../../../../../utils/auth/auth.utils');
 
 describe(listSubscriptionsHandler.name, () => {
@@ -38,12 +43,8 @@
   const mockQuery = { startsAt: '2024-03-20', endsAt: '2024-03-20' };
   const mockMappedQuery = { startsAt: new Date(mockQuery.startsAt), endsAt: new Date(mockQuery.endsAt) };
   const transformedQuery = { companyId: mockParams.companyId, ...mockMappedQuery };
-<<<<<<< HEAD
   const mockUser = {
-=======
-  const mockUser: AuthUser = {
     userId: 'user123',
->>>>>>> 405a1051
     companies: {
       [mockParams.companyId]: ['subscriptions:read'],
     },
