--- conflicted
+++ resolved
@@ -1,13 +1,7 @@
 export const STEPS = {
-<<<<<<< HEAD
-  DECODE_EMAIL_TOKEN: { id: 'decode-email-token'},
-  FIND_USER: { id: 'find-user' },
-  GENERATE_USER_TOKEN: { id: 'generate-user-token' },
-=======
-  VALIDATE_CREDENTIALS: 'validate-credentials',
-  GET_PERMISSIONS: 'get-permissions',
+  DECODE_EMAIL_TOKEN:'decode-email-token',
+  FIND_USER: 'find-user',
   GENERATE_USER_TOKEN: 'generate-user-token',
->>>>>>> 35a70f2d
 };
 
 export const ERROR_RESPONSES = {
