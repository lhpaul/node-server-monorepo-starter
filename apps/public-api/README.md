# Public API

A [Fastify](https://fastify.dev/) application that provides a REST API implementation. Designed for secure internet-facing access with robust authentication and authorization protocol through Firebase Authentication.

## Structure

```bash
src/
├── constants/        # Global constants used throughout the project
├── definitions/      # TypeScript definitions, interfaces and types for type safety
├── endpoints/        # Api endpoints configurations and handlers
├── services/         # Business logic and service layer implementations
├── utils/            # Reusable utility functions
├── index.ts          # Main application entry point
├── routes.ts         # API route definitions and handlers
└── server.ts         # Server configuration and initialization
.eslintrc.js          # ESLint linting rules
.prettierrc.js        # Prettier linting rules
jest.config.ts        # Jest configuration file
package.json          # Workspace configuration
tsconfig.json         # Typescript configuration
```

## Development Setup

Follow these steps to set up your development environment:

### 1. Environment Configuration

Create a `.env` file in the root directory by copying the example file:

```bash
cp .env.example .env
```

### 2. Google Cloud Authentication

This project requires Google Cloud authentication for Firebase and other Google services. Follow these steps:

1. Install the Google Cloud CLI (gcloud) if you haven't already:
   - [Installation Guide](https://cloud.google.com/sdk/docs/install)

2. Log in to your Google Cloud account:

   ```bash
   gcloud auth login
   ```

3. Set up service account impersonation. For this you'll need the email of the `firebase-adminsdk` service account that can be found in `IAM & Admin/Service Accounts` from Google Cloud console of the project:

   ```bash
   gcloud auth application-default login --impersonate-service-account <service_account_email>
   ```

   After successful execution, note the path to the credentials file shown in the output. You'll need this for the `GOOGLE_APPLICATION_CREDENTIALS` environment variable.

### 3. Configure Environment Variables

Update the following in your `.env` file:

- Set `GOOGLE_APPLICATION_CREDENTIALS` to the path from step 2
- Configure other environment variables as needed for local development

> ⚠️ **Security Note**: Never commit the `.env` file to version control as it contains sensitive credentials.

### Troubleshooting

#### Service Account Permission Error

If you encounter this error:

```bash
Credential implementation provided to initializeApp() via the "credential" property failed to fetch a valid Google OAuth2 access token with the following error: "PERMISSION_DENIED: unable to impersonate: Permission 'iam.serviceAccounts.getAccessToken' denied on resource (or it may not exist)."
```

or

```bash
Permission 'iam.serviceAccounts.signBlob' denied on resource (or it may not exist).; Please refer to https://firebase.google.com/docs/auth/admin/create-custom-tokens for more details on how to use and troubleshoot this feature.
```

**Solution:**

1. Ensure your IAM user has the `roles/iam.serviceAccountTokenCreator` permission
   - [Required IAM Roles Documentation](https://cloud.google.com/docs/authentication/use-service-account-impersonation#required-roles). Contact your technical lead if you need permission updates
2. After receiving permissions, run the service account impersonation command again (step 2.3)

#### Additional Resources

<<<<<<< HEAD
- [Google Cloud Authentication Setup](https://cloud.google.com/docs/authentication/set-up-adc-local-dev-environment)
- [Service Account Impersonation Guide](https://cloud.google.com/docs/authentication/use-service-account-impersonation#adc)
=======
> Note: Make sure to never commit the `.env` file to version control as it may contain sensitive information.

## Secret Management

Currently, because the deployment is cloud-agnostic, secrets are managed using environment variables.

### How Secrets Work

Secrets are accessed in the application as regular environment variables. The `getSecret` utility function from `@repo/shared` provides a safe way to access these values with proper error handling.

```typescript
   import { getSecret } from '@repo/shared';

   const apiKey = getSecret('EXTERNAL_API_KEY');
```

   > **Note**: Always use the `getSecret` utility function from `@repo/shared` instead of directly accessing `process.env`. This utility provides proper error handling and ensures the secret exists.

### Adding a New Secret

When you need to add a new secret to the application, follow these steps:

#### Step 1: Define the Secret Constant

First, add your new secret to the `SECRETS` constant in the shared package:

```typescript
// packages/shared/src/constants/secrets.constants.ts
export const SECRETS = {
  // ... existing secrets
  DATABASE_PASSWORD: 'DATABASE_PASSWORD',
} as const;
```

#### Step 2: Create Environment Files

Create a `.env.example` file in the public-api directory (if it doesn't exist) and add your secret:

```bash
# apps/public-api/.env.example
# ... existing secrets and environment variables
DATABASE_PASSWORD= # Add your new secret here (leave value blank for documentation)
```

Then create your local `.env` file with actual values:

```bash
# apps/public-api/.env
# ... existing secrets and environment variables
# Add your actual secret value here
DATABASE_PASSWORD=my-secure-db-password
```

#### Step 3: Update Environment Schema

Update the `FASTIFY_ENV_SCHEMA` in the server constants to validate the new secret:

```typescript
// apps/public-api/src/constants/server.constants.ts
import { ENV_VARIABLES_KEYS, SECRETS } from '@repo/shared/constants';

export const FASTIFY_ENV_SCHEMA = {
  // ... existing properties
  [SECRETS.DATABASE_PASSWORD]: { type: 'string' },
  // ... existing required fields
  SECRETS.DATABASE_PASSWORD,
} as const;
```

#### Step 4: Use the Secret in Your Code

Access your secret using the `getSecret` utility function:

```typescript
import { getSecret } from '@repo/shared';
import { SECRETS } from '@repo/shared/constants';

const dbPassword = getSecret(SECRETS.DATABASE_PASSWORD);
// Use dbPassword in your database connection

### Security Best Practices

- Never commit secret values to version control in the `.env` file
- Use descriptive names for secrets that indicate their purpose
>>>>>>> 519c2c82
<|MERGE_RESOLUTION|>--- conflicted
+++ resolved
@@ -87,11 +87,8 @@
 
 #### Additional Resources
 
-<<<<<<< HEAD
 - [Google Cloud Authentication Setup](https://cloud.google.com/docs/authentication/set-up-adc-local-dev-environment)
 - [Service Account Impersonation Guide](https://cloud.google.com/docs/authentication/use-service-account-impersonation#adc)
-=======
-> Note: Make sure to never commit the `.env` file to version control as it may contain sensitive information.
 
 ## Secret Management
 
@@ -174,5 +171,4 @@
 ### Security Best Practices
 
 - Never commit secret values to version control in the `.env` file
-- Use descriptive names for secrets that indicate their purpose
->>>>>>> 519c2c82
+- Use descriptive names for secrets that indicate their purpose