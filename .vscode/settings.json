--- conflicted
+++ resolved
@@ -12,12 +12,9 @@
     "esbenp.prettier-vscode",
     "wayou.vscode-todo-highlight",
     "davidanson.vscode-markdownlint",
-<<<<<<< HEAD
     "hashicorp.terraform",
-    "github.vscode-github-actions"
-=======
+    "github.vscode-github-actions",
     "shardulm94.trailing-spaces"
->>>>>>> 7af0c4cd
   ],
   "cSpell.words": [
     "firestore",
