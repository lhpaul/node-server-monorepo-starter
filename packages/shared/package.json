--- conflicted
+++ resolved
@@ -22,17 +22,6 @@
       "types": "./src/domain/index.ts",
       "default": "./dist/domain/index.js"
     },
-<<<<<<< HEAD
-    "./repositories": {
-      "types": "./src/repositories/index.ts",
-      "default": "./dist/repositories/index.js"
-    },
-    "./services": {
-      "types": "./src/services/index.ts",
-      "default": "./dist/services/index.js"
-    },
-=======
->>>>>>> 405a1051
     "./utils": {
       "types": "./src/utils/index.ts",
       "default": "./dist/utils/index.js"
