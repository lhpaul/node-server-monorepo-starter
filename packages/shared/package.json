--- conflicted
+++ resolved
@@ -31,13 +31,8 @@
   },
   "dependencies": {
     "axios": "1.9.0",
-<<<<<<< HEAD
     "bcrypt": "6.0.0",
-    "firebase-admin": "13.4.0",
-    "pino": "9.6.0"
-=======
-    "bcrypt": "6.0.0"
->>>>>>> b8ecbf09
+    "firebase-admin": "13.4.0"
   },
   "devDependencies": {
     "@repo/configs": "workspace:*",
