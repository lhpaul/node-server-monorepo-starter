<<<<<<< HEAD
export type QueryOperator = '==' | '!=' | '<' | '<=' | '>=' | '>' | 'array-contains' | 'array-contains-any' | 'in' | 'not-in';
export type QueryOptions<T> = {
=======
export type QueryOperator =
  | '=='
  | '!='
  | '>'
  | '>='
  | '<'
  | '<='
  | 'in'
  | 'not-in';
export type QueryItem<T> = {
>>>>>>> 5dd1839b
  value: T | T[];
  operator: QueryOperator;
};

export interface QueryInput {
<<<<<<< HEAD
  [field: string]: boolean | null | number | string | QueryOptions<any> | QueryOptions<any>[] | undefined;
=======
  [key: string]: QueryItem<any>[] | undefined;
>>>>>>> 5dd1839b
}<|MERGE_RESOLUTION|>--- conflicted
+++ resolved
@@ -1,7 +1,3 @@
-<<<<<<< HEAD
-export type QueryOperator = '==' | '!=' | '<' | '<=' | '>=' | '>' | 'array-contains' | 'array-contains-any' | 'in' | 'not-in';
-export type QueryOptions<T> = {
-=======
 export type QueryOperator =
   | '=='
   | '!='
@@ -10,17 +6,14 @@
   | '<'
   | '<='
   | 'in'
-  | 'not-in';
+  | 'not-in'
+  | 'array-contains'
+  | 'array-contains-any';
 export type QueryItem<T> = {
->>>>>>> 5dd1839b
   value: T | T[];
   operator: QueryOperator;
 };
 
 export interface QueryInput {
-<<<<<<< HEAD
-  [field: string]: boolean | null | number | string | QueryOptions<any> | QueryOptions<any>[] | undefined;
-=======
-  [key: string]: QueryItem<any>[] | undefined;
->>>>>>> 5dd1839b
+  [key: string]: boolean | null | number | string | QueryItem<any> | QueryItem<any>[] | undefined;
 }