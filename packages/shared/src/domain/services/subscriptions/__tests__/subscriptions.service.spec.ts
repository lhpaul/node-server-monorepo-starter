--- conflicted
+++ resolved
@@ -69,8 +69,6 @@
       expect(subscriptions).toEqual(subscriptionsMocks);
     });
   });
-<<<<<<< HEAD
-=======
   describe(SubscriptionsService.prototype.getActiveSubscriptions.name, () => {
     beforeEach(() => {
       service = SubscriptionsService.getInstance();
@@ -119,5 +117,4 @@
       );
     });
   });
->>>>>>> d9bc1a01
 }); 