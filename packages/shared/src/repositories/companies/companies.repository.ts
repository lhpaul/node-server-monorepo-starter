import { Company } from '../../domain/models/company.model';
<<<<<<< HEAD
import { FirestoreCollectionRepository } from '../../utils/firestore/firestore-collection-repository.class';
import { COLLECTION_PATH } from './companies.repository.constants';
import {
  CreateCompanyBody,
=======
import { InMemoryRepository } from '../../utils/repositories/in-memory-repository.class';
import { MOCK_COMPANIES } from './companies.repository.constants';
import {
  CreateCompanyInput,
>>>>>>> 5dd1839b
  GetCompaniesQuery,
  UpdateCompanyInput,
} from './companies.repository.interfaces';


<<<<<<< HEAD
export class CompaniesRepository extends FirestoreCollectionRepository<Company, CreateCompanyBody, UpdateCompanyBody, GetCompaniesQuery> {
=======
export class CompaniesRepository extends InMemoryRepository<Company, CreateCompanyInput, UpdateCompanyInput, GetCompaniesQuery> {
>>>>>>> 5dd1839b
  private static instance: CompaniesRepository;

  public static getInstance(): CompaniesRepository {
    if (!CompaniesRepository.instance) {
      CompaniesRepository.instance = new CompaniesRepository(MOCK_COMPANIES);
    }
    return CompaniesRepository.instance;
  }
<<<<<<< HEAD
  constructor() {
    super({
      collectionPath: COLLECTION_PATH
    });
  }
=======
>>>>>>> 5dd1839b
}<|MERGE_RESOLUTION|>--- conflicted
+++ resolved
@@ -1,39 +1,25 @@
 import { Company } from '../../domain/models/company.model';
-<<<<<<< HEAD
 import { FirestoreCollectionRepository } from '../../utils/firestore/firestore-collection-repository.class';
 import { COLLECTION_PATH } from './companies.repository.constants';
 import {
-  CreateCompanyBody,
-=======
-import { InMemoryRepository } from '../../utils/repositories/in-memory-repository.class';
-import { MOCK_COMPANIES } from './companies.repository.constants';
-import {
   CreateCompanyInput,
->>>>>>> 5dd1839b
   GetCompaniesQuery,
   UpdateCompanyInput,
 } from './companies.repository.interfaces';
 
 
-<<<<<<< HEAD
-export class CompaniesRepository extends FirestoreCollectionRepository<Company, CreateCompanyBody, UpdateCompanyBody, GetCompaniesQuery> {
-=======
-export class CompaniesRepository extends InMemoryRepository<Company, CreateCompanyInput, UpdateCompanyInput, GetCompaniesQuery> {
->>>>>>> 5dd1839b
+export class CompaniesRepository extends FirestoreCollectionRepository<Company, CreateCompanyInput, UpdateCompanyInput, GetCompaniesQuery> {
   private static instance: CompaniesRepository;
 
   public static getInstance(): CompaniesRepository {
     if (!CompaniesRepository.instance) {
-      CompaniesRepository.instance = new CompaniesRepository(MOCK_COMPANIES);
+      CompaniesRepository.instance = new CompaniesRepository();
     }
     return CompaniesRepository.instance;
   }
-<<<<<<< HEAD
   constructor() {
     super({
       collectionPath: COLLECTION_PATH
     });
   }
-=======
->>>>>>> 5dd1839b
 }