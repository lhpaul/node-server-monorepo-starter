<<<<<<< HEAD
import { UserCompanyRelation } from '../../domain/models/user-company-relation.model';
import { FirestoreCollectionRepository } from '../../utils/firestore/firestore-collection-repository.class';
import { COLLECTION_PATH } from './user-company-relations.repository.constants';
=======
import { ExecutionLogger } from '../../definitions';
import { UserCompanyRelation } from '../../domain';
import { InMemoryRepository } from '../../utils/repositories/in-memory-repository.class';
import { RepositoryError, RepositoryErrorCode } from '../../utils/repositories/repositories.errors';
import { CompaniesRepository } from '../companies/companies.repository';
import { UsersRepository } from '../users';
import { ERROR_MESSAGES, MOCK_USER_COMPANY_RELATIONS } from './user-company-relations.repository.constants';
>>>>>>> 5dd1839b
import {
  CreateUserCompanyRelationInput,
  GetUserCompanyRelationsQuery,
  UpdateUserCompanyRelationInput,
} from './user-company-relations.repository.interfaces';

<<<<<<< HEAD
export class UserCompanyRelationsRepository extends FirestoreCollectionRepository<UserCompanyRelation, CreateUserCompanyRelationInput, UpdateUserCompanyRelationInput, GetUserCompanyRelationsQuery> {
=======

export class UserCompanyRelationsRepository extends InMemoryRepository<UserCompanyRelation, CreateUserCompanyRelationInput, UpdateUserCompanyRelationInput, GetUserCompanyRelationsQuery> {
>>>>>>> 5dd1839b
  private static instance: UserCompanyRelationsRepository;

  public static getInstance(): UserCompanyRelationsRepository {
    if (!UserCompanyRelationsRepository.instance) {
      UserCompanyRelationsRepository.instance = new UserCompanyRelationsRepository(MOCK_USER_COMPANY_RELATIONS);
    }
    return UserCompanyRelationsRepository.instance;
  }
<<<<<<< HEAD
  constructor() {
    super({
      collectionPath: COLLECTION_PATH
    });
=======

  /**
   * Creates a new user company relation
   * @param data - The data to create the new user company relation with
   * @param logger - Logger instance for tracking execution
   * @returns Promise resolving to the ID of the created user company relation
   * @throws RepositoryError with code {@link RepositoryErrorCode.RELATED_DOCUMENT_NOT_FOUND} if the related user or company is not found
   */
  async createDocument(data: CreateUserCompanyRelationInput, logger: ExecutionLogger): Promise<string> {
    const { companyId } = data;
    const [user, company] = await  Promise.all([
      UsersRepository.getInstance().getDocument(data.userId, logger),
      CompaniesRepository.getInstance().getDocument(companyId, logger),
    ]);
    if (!user) {
      throw new RepositoryError({ code: RepositoryErrorCode.RELATED_DOCUMENT_NOT_FOUND, message: ERROR_MESSAGES.USER_NOT_FOUND, data: { userId: data.userId } });
    }
    if (!company) {
      throw new RepositoryError({ code: RepositoryErrorCode.RELATED_DOCUMENT_NOT_FOUND, message: ERROR_MESSAGES.COMPANY_NOT_FOUND, data: { companyId } });
    }
    return super.createDocument(data, logger);
>>>>>>> 5dd1839b
  }
}<|MERGE_RESOLUTION|>--- conflicted
+++ resolved
@@ -1,63 +1,24 @@
-<<<<<<< HEAD
 import { UserCompanyRelation } from '../../domain/models/user-company-relation.model';
 import { FirestoreCollectionRepository } from '../../utils/firestore/firestore-collection-repository.class';
 import { COLLECTION_PATH } from './user-company-relations.repository.constants';
-=======
-import { ExecutionLogger } from '../../definitions';
-import { UserCompanyRelation } from '../../domain';
-import { InMemoryRepository } from '../../utils/repositories/in-memory-repository.class';
-import { RepositoryError, RepositoryErrorCode } from '../../utils/repositories/repositories.errors';
-import { CompaniesRepository } from '../companies/companies.repository';
-import { UsersRepository } from '../users';
-import { ERROR_MESSAGES, MOCK_USER_COMPANY_RELATIONS } from './user-company-relations.repository.constants';
->>>>>>> 5dd1839b
 import {
   CreateUserCompanyRelationInput,
   GetUserCompanyRelationsQuery,
   UpdateUserCompanyRelationInput,
 } from './user-company-relations.repository.interfaces';
 
-<<<<<<< HEAD
 export class UserCompanyRelationsRepository extends FirestoreCollectionRepository<UserCompanyRelation, CreateUserCompanyRelationInput, UpdateUserCompanyRelationInput, GetUserCompanyRelationsQuery> {
-=======
-
-export class UserCompanyRelationsRepository extends InMemoryRepository<UserCompanyRelation, CreateUserCompanyRelationInput, UpdateUserCompanyRelationInput, GetUserCompanyRelationsQuery> {
->>>>>>> 5dd1839b
   private static instance: UserCompanyRelationsRepository;
 
   public static getInstance(): UserCompanyRelationsRepository {
     if (!UserCompanyRelationsRepository.instance) {
-      UserCompanyRelationsRepository.instance = new UserCompanyRelationsRepository(MOCK_USER_COMPANY_RELATIONS);
+      UserCompanyRelationsRepository.instance = new UserCompanyRelationsRepository();
     }
     return UserCompanyRelationsRepository.instance;
   }
-<<<<<<< HEAD
   constructor() {
     super({
       collectionPath: COLLECTION_PATH
     });
-=======
-
-  /**
-   * Creates a new user company relation
-   * @param data - The data to create the new user company relation with
-   * @param logger - Logger instance for tracking execution
-   * @returns Promise resolving to the ID of the created user company relation
-   * @throws RepositoryError with code {@link RepositoryErrorCode.RELATED_DOCUMENT_NOT_FOUND} if the related user or company is not found
-   */
-  async createDocument(data: CreateUserCompanyRelationInput, logger: ExecutionLogger): Promise<string> {
-    const { companyId } = data;
-    const [user, company] = await  Promise.all([
-      UsersRepository.getInstance().getDocument(data.userId, logger),
-      CompaniesRepository.getInstance().getDocument(companyId, logger),
-    ]);
-    if (!user) {
-      throw new RepositoryError({ code: RepositoryErrorCode.RELATED_DOCUMENT_NOT_FOUND, message: ERROR_MESSAGES.USER_NOT_FOUND, data: { userId: data.userId } });
-    }
-    if (!company) {
-      throw new RepositoryError({ code: RepositoryErrorCode.RELATED_DOCUMENT_NOT_FOUND, message: ERROR_MESSAGES.COMPANY_NOT_FOUND, data: { companyId } });
-    }
-    return super.createDocument(data, logger);
->>>>>>> 5dd1839b
   }
-}+} 