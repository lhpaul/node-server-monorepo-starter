<<<<<<< HEAD
export const COLLECTION_PATH = 'companyFinancialInstitutionRelations';
=======
import { CompanyFinancialInstitutionRelationDocument } from './company-financial-institution-relations.repository.interfaces';

export const STEPS = {
  GET_RELATED_DOCUMENTS: 'get-related-documents',
}
>>>>>>> 35a70f2d

export const ERROR_MESSAGES = {
  COMPANY_NOT_FOUND: 'Related company not found',
  FINANCIAL_INSTITUTION_NOT_FOUND: 'Related financial institution not found',
}
export const STEPS = {
  GET_RELATED_DOCUMENTS: {
    id: 'get-related-documents',
    label: 'Get related documents',
  },
}<|MERGE_RESOLUTION|>--- conflicted
+++ resolved
@@ -1,20 +1,9 @@
-<<<<<<< HEAD
 export const COLLECTION_PATH = 'companyFinancialInstitutionRelations';
-=======
-import { CompanyFinancialInstitutionRelationDocument } from './company-financial-institution-relations.repository.interfaces';
-
-export const STEPS = {
-  GET_RELATED_DOCUMENTS: 'get-related-documents',
-}
->>>>>>> 35a70f2d
 
 export const ERROR_MESSAGES = {
   COMPANY_NOT_FOUND: 'Related company not found',
   FINANCIAL_INSTITUTION_NOT_FOUND: 'Related financial institution not found',
 }
 export const STEPS = {
-  GET_RELATED_DOCUMENTS: {
-    id: 'get-related-documents',
-    label: 'Get related documents',
-  },
+  GET_RELATED_DOCUMENTS: 'get-related-documents',
 }