import { ExecutionLogger } from '../../../definitions';
import { FirestoreCollectionRepository } from '../../../utils/repositories';
import { RepositoryError, RepositoryErrorCode } from '../../../utils/repositories/repositories.errors';
import { CompaniesRepository } from '../../companies/companies.repository';
import { FinancialInstitutionsRepository } from '../../financial-institutions/financial-institutions.repository';
import { CompanyFinancialInstitutionRelationsRepository } from '../company-financial-institution-relations.repository';
import { COLLECTION_PATH, ERROR_MESSAGES, STEPS } from '../company-financial-institution-relations.repository.constants';
import {
  CreateCompanyFinancialInstitutionRelationDocumentInput,
} from '../company-financial-institution-relations.repository.interfaces';

jest.mock('../../../utils/repositories/firestore-collection-repository.class');
jest.mock('../../companies/companies.repository');
jest.mock('../../financial-institutions/financial-institutions.repository');

describe(CompanyFinancialInstitutionRelationsRepository.name, () => {
  let repository: CompanyFinancialInstitutionRelationsRepository;
  let mockLogger: ExecutionLogger;
  let mockCompaniesRepository: jest.Mocked<CompaniesRepository>;
  let mockFinancialInstitutionsRepository: jest.Mocked<FinancialInstitutionsRepository>;

  const mockCompanyId = 'company-123';
  const mockFinancialInstitutionId = 'fi-456';
  const mockEncryptedCredentials = 'encrypted-credentials-data';

  const mockCreateInput: CreateCompanyFinancialInstitutionRelationDocumentInput = {
    companyId: mockCompanyId,
    financialInstitutionId: mockFinancialInstitutionId,
    encryptedCredentials: mockEncryptedCredentials,
  };

  const mockCompanyDocument = {
    id: mockCompanyId,
    name: 'Test Company',
    countryCode: 'US',
    createdAt: new Date(),
    updatedAt: new Date(),
  };

  const mockFinancialInstitutionDocument = {
    id: mockFinancialInstitutionId,
    name: 'Test Financial Institution',
    countryCode: 'US',
    createdAt: new Date(),
    updatedAt: new Date(),
  };

  beforeEach(() => {
    // Reset all mocks
    jest.clearAllMocks();

    // Create mock logger
    mockLogger = {
      startStep: jest.fn(),
      endStep: jest.fn(),
      warn: jest.fn(),
    } as unknown as ExecutionLogger;

    // Setup mock repositories
    mockCompaniesRepository = {
      getInstance: jest.fn(),
      getDocument: jest.fn(),
    } as unknown as jest.Mocked<CompaniesRepository>;

    mockFinancialInstitutionsRepository = {
      getInstance: jest.fn(),
      getDocument: jest.fn(),
    } as unknown as jest.Mocked<FinancialInstitutionsRepository>;

    // Mock the static getInstance methods
    (CompaniesRepository.getInstance as jest.Mock).mockReturnValue(mockCompaniesRepository);
    (FinancialInstitutionsRepository.getInstance as jest.Mock).mockReturnValue(mockFinancialInstitutionsRepository);
  });

  afterEach(() => {
    // Clear the singleton instance
    (CompanyFinancialInstitutionRelationsRepository as any).instance = undefined;
  });

  describe(CompanyFinancialInstitutionRelationsRepository.getInstance.name, () => {
    it('should return the same instance when called multiple times', () => {
      const instance1 = CompanyFinancialInstitutionRelationsRepository.getInstance();
      const instance2 = CompanyFinancialInstitutionRelationsRepository.getInstance();

      expect(instance1).toBe(instance2);
    });

    it('should create a new instance when none exists', () => {
      // Clear the instance
      (CompanyFinancialInstitutionRelationsRepository as any).instance = undefined;

      const instance = CompanyFinancialInstitutionRelationsRepository.getInstance();

      expect(instance).toBeInstanceOf(CompanyFinancialInstitutionRelationsRepository);
    });
  });

  describe('constructor', () => {
    it('should call parent constructor with correct collection path', () => {
      new CompanyFinancialInstitutionRelationsRepository();
      expect(FirestoreCollectionRepository).toHaveBeenCalledWith({
        collectionPath: COLLECTION_PATH
      });
    });

    it('should call parent constructor exactly once', () => {
      new CompanyFinancialInstitutionRelationsRepository();
      expect(FirestoreCollectionRepository).toHaveBeenCalledTimes(1);
    });
  });

<<<<<<< HEAD
  describe('static properties', () => {
    it('should have correct COLLECTION_PATH constant', () => {
      expect(CompanyFinancialInstitutionRelationsRepository.COLLECTION_PATH).toBe(COLLECTION_PATH);
    });
  });
=======
      // Verify logger calls
      expect(mockLogger.startStep).toHaveBeenCalledWith(STEPS.GET_RELATED_DOCUMENTS, expect.stringContaining('createDocument'));
      expect(mockLogger.endStep).toHaveBeenCalledWith(STEPS.GET_RELATED_DOCUMENTS);
>>>>>>> 35a70f2d

  describe('createDocument validation', () => {
    beforeEach(() => {
      repository = CompanyFinancialInstitutionRelationsRepository.getInstance();
    });

    it('should throw RepositoryError when company is not found', async () => {
      // Mock the dependent repositories - company not found
      mockCompaniesRepository.getDocument.mockResolvedValue(null);
      mockFinancialInstitutionsRepository.getDocument.mockResolvedValue(mockFinancialInstitutionDocument);

      try {
        await repository.createDocument(mockCreateInput, mockLogger);
        expect(false).toBe(true);
      } catch (error: any) {
        expect(error).toBeInstanceOf(RepositoryError);
        expect(error.code).toBe(RepositoryErrorCode.RELATED_DOCUMENT_NOT_FOUND);
        expect(error.message).toBe(ERROR_MESSAGES.COMPANY_NOT_FOUND);
        expect(error.data).toEqual({ companyId: mockCompanyId });
      }

      // Verify that the related documents were fetched
      expect(mockCompaniesRepository.getDocument).toHaveBeenCalledWith(mockCompanyId, mockLogger);
      expect(mockFinancialInstitutionsRepository.getDocument).toHaveBeenCalledWith(mockFinancialInstitutionId, mockLogger);

      // Verify logging
      expect(mockLogger.startStep).toHaveBeenCalledWith(STEPS.GET_RELATED_DOCUMENTS.id, `${repository.constructor.name}.${repository.createDocument.name}`);
      expect(mockLogger.endStep).toHaveBeenCalledWith(STEPS.GET_RELATED_DOCUMENTS.id);
    });

    it('should throw RepositoryError when financial institution is not found', async () => {
      // Mock the dependent repositories - financial institution not found
      mockCompaniesRepository.getDocument.mockResolvedValue(mockCompanyDocument);
      mockFinancialInstitutionsRepository.getDocument.mockResolvedValue(null);

      try {
        await repository.createDocument(mockCreateInput, mockLogger);
        expect(false).toBe(true);
      } catch (error: any) {
        expect(error).toBeInstanceOf(RepositoryError);
        expect(error.code).toBe(RepositoryErrorCode.RELATED_DOCUMENT_NOT_FOUND);
        expect(error.message).toBe(ERROR_MESSAGES.FINANCIAL_INSTITUTION_NOT_FOUND);
        expect(error.data).toEqual({ financialInstitutionId: mockFinancialInstitutionId });
      }

      // Verify that the related documents were fetched
      expect(mockCompaniesRepository.getDocument).toHaveBeenCalledWith(mockCompanyId, mockLogger);
      expect(mockFinancialInstitutionsRepository.getDocument).toHaveBeenCalledWith(mockFinancialInstitutionId, mockLogger);

      // Verify logging
      expect(mockLogger.startStep).toHaveBeenCalledWith(STEPS.GET_RELATED_DOCUMENTS.id, `${repository.constructor.name}.${repository.createDocument.name}`);
      expect(mockLogger.endStep).toHaveBeenCalledWith(STEPS.GET_RELATED_DOCUMENTS.id);
    });

    it('should successfully create a document', async () => {
      const newDocumentId = 'new-document-id';
      // Mock the dependent repositories - company and financial institution found
      mockCompaniesRepository.getDocument.mockResolvedValue(mockCompanyDocument);
      mockFinancialInstitutionsRepository.getDocument.mockResolvedValue(mockFinancialInstitutionDocument);
      jest.spyOn(FirestoreCollectionRepository.prototype, 'createDocument').mockResolvedValue(newDocumentId);

      const result = await repository.createDocument(mockCreateInput, mockLogger);

      expect(result).toBe(newDocumentId);

      expect(mockCompaniesRepository.getDocument).toHaveBeenCalledWith(mockCreateInput.companyId, mockLogger);
      expect(mockFinancialInstitutionsRepository.getDocument).toHaveBeenCalledWith(mockCreateInput.financialInstitutionId, mockLogger);
      expect(repository.createDocument).toHaveBeenCalledWith(mockCreateInput, mockLogger);
    });

    it('should handle errors from dependent repository calls', async () => {
      const mockError = new Error('Database connection failed');
      
      // Mock the dependent repositories to throw errors
      mockCompaniesRepository.getDocument.mockRejectedValue(mockError);
      mockFinancialInstitutionsRepository.getDocument.mockResolvedValue(mockFinancialInstitutionDocument);

      await expect(repository.createDocument(mockCreateInput, mockLogger)).rejects.toThrow(mockError);

      // Verify that the related documents were fetched
      expect(mockCompaniesRepository.getDocument).toHaveBeenCalledWith(mockCompanyId, mockLogger);
      expect(mockFinancialInstitutionsRepository.getDocument).toHaveBeenCalledWith(mockFinancialInstitutionId, mockLogger);

<<<<<<< HEAD
      // Verify logging
      expect(mockLogger.startStep).toHaveBeenCalledWith(STEPS.GET_RELATED_DOCUMENTS.id, `${repository.constructor.name}.${repository.createDocument.name}`);
      expect(mockLogger.endStep).toHaveBeenCalledWith(STEPS.GET_RELATED_DOCUMENTS.id);
=======
      expect(mockLogger.endStep).toHaveBeenCalledWith(STEPS.GET_RELATED_DOCUMENTS);
>>>>>>> 35a70f2d
    });
  });
});<|MERGE_RESOLUTION|>--- conflicted
+++ resolved
@@ -109,17 +109,11 @@
     });
   });
 
-<<<<<<< HEAD
   describe('static properties', () => {
     it('should have correct COLLECTION_PATH constant', () => {
       expect(CompanyFinancialInstitutionRelationsRepository.COLLECTION_PATH).toBe(COLLECTION_PATH);
     });
   });
-=======
-      // Verify logger calls
-      expect(mockLogger.startStep).toHaveBeenCalledWith(STEPS.GET_RELATED_DOCUMENTS, expect.stringContaining('createDocument'));
-      expect(mockLogger.endStep).toHaveBeenCalledWith(STEPS.GET_RELATED_DOCUMENTS);
->>>>>>> 35a70f2d
 
   describe('createDocument validation', () => {
     beforeEach(() => {
@@ -146,8 +140,8 @@
       expect(mockFinancialInstitutionsRepository.getDocument).toHaveBeenCalledWith(mockFinancialInstitutionId, mockLogger);
 
       // Verify logging
-      expect(mockLogger.startStep).toHaveBeenCalledWith(STEPS.GET_RELATED_DOCUMENTS.id, `${repository.constructor.name}.${repository.createDocument.name}`);
-      expect(mockLogger.endStep).toHaveBeenCalledWith(STEPS.GET_RELATED_DOCUMENTS.id);
+      expect(mockLogger.startStep).toHaveBeenCalledWith(STEPS.GET_RELATED_DOCUMENTS, `${repository.constructor.name}.${repository.createDocument.name}`);
+      expect(mockLogger.endStep).toHaveBeenCalledWith(STEPS.GET_RELATED_DOCUMENTS);
     });
 
     it('should throw RepositoryError when financial institution is not found', async () => {
@@ -170,8 +164,8 @@
       expect(mockFinancialInstitutionsRepository.getDocument).toHaveBeenCalledWith(mockFinancialInstitutionId, mockLogger);
 
       // Verify logging
-      expect(mockLogger.startStep).toHaveBeenCalledWith(STEPS.GET_RELATED_DOCUMENTS.id, `${repository.constructor.name}.${repository.createDocument.name}`);
-      expect(mockLogger.endStep).toHaveBeenCalledWith(STEPS.GET_RELATED_DOCUMENTS.id);
+      expect(mockLogger.startStep).toHaveBeenCalledWith(STEPS.GET_RELATED_DOCUMENTS, `${repository.constructor.name}.${repository.createDocument.name}`);
+      expect(mockLogger.endStep).toHaveBeenCalledWith(STEPS.GET_RELATED_DOCUMENTS);
     });
 
     it('should successfully create a document', async () => {
@@ -203,13 +197,9 @@
       expect(mockCompaniesRepository.getDocument).toHaveBeenCalledWith(mockCompanyId, mockLogger);
       expect(mockFinancialInstitutionsRepository.getDocument).toHaveBeenCalledWith(mockFinancialInstitutionId, mockLogger);
 
-<<<<<<< HEAD
       // Verify logging
-      expect(mockLogger.startStep).toHaveBeenCalledWith(STEPS.GET_RELATED_DOCUMENTS.id, `${repository.constructor.name}.${repository.createDocument.name}`);
-      expect(mockLogger.endStep).toHaveBeenCalledWith(STEPS.GET_RELATED_DOCUMENTS.id);
-=======
+      expect(mockLogger.startStep).toHaveBeenCalledWith(STEPS.GET_RELATED_DOCUMENTS, `${repository.constructor.name}.${repository.createDocument.name}`);
       expect(mockLogger.endStep).toHaveBeenCalledWith(STEPS.GET_RELATED_DOCUMENTS);
->>>>>>> 35a70f2d
     });
   });
 });