import { FirestoreCollectionRepository } from '../../../utils/repositories';
import { COLLECTION_PATH } from '../transactions.repository.constants';
import { TransactionsRepository } from '../transactions.repository';

jest.mock('../../../utils/repositories');

describe(TransactionsRepository.name, () => {

  beforeEach(() => {
    jest.clearAllMocks();
  });

  describe(TransactionsRepository.getInstance.name, () => {

    it('should create a new instance with the correct collection path', () => {
      TransactionsRepository.getInstance();
      expect(FirestoreCollectionRepository).toHaveBeenCalledWith({
        collectionPath: COLLECTION_PATH
      });
    });

    it('should return the same instance when called multiple times', () => {
      const instance1 = TransactionsRepository.getInstance();
      const instance2 = TransactionsRepository.getInstance();
      expect(instance1).toBe(instance2);
    });
  });
<<<<<<< HEAD
=======

  describe(TransactionsRepository.prototype.createDocument.name, () => {
    it('should throw a RepositoryError if the related company is not found', async () => {
      const mockLogger = {
        startStep: jest.fn(),
        endStep: jest.fn(),
      } as unknown as ExecutionLogger;
      const mockData = {
        companyId: '123',
        categoryId: '0',
        amount: 100,
        date: '2021-01-01',
        description: 'test',
        sourceId: '0',
        sourceTransactionId: '0',
        sourceType: 'bank',
        type: TransactionType.CREDIT,
      };
      jest.spyOn(CompaniesRepository, 'getInstance').mockReturnValue({
        getDocument: jest.fn().mockResolvedValue(null),
      } as unknown as CompaniesRepository);
      try {
        await TransactionsRepository.getInstance().createDocument(mockData, mockLogger);
      } catch (error: any) {
        expect(error).toBeInstanceOf(RepositoryError);
        expect(error.code).toBe(RepositoryErrorCode.RELATED_DOCUMENT_NOT_FOUND);
        expect(error.message).toBe(ERROR_MESSAGES.COMPANY_NOT_FOUND);
        expect(error.data).toEqual({ companyId: mockData.companyId });
      }
    });

    it('should create a new transaction if the related company is found', async () => {
      const mockLogger = {
        startStep: jest.fn(),
        endStep: jest.fn(),
      } as unknown as ExecutionLogger;
      const mockData = {
        companyId: '123',
        categoryId: '0',
        amount: 100,
        date: '2021-01-01',
        description: 'test',
        sourceId: '0',
        sourceTransactionId: '0',
        sourceType: 'bank',
        type: TransactionType.CREDIT,
      };
      jest.spyOn(CompaniesRepository, 'getInstance').mockReturnValue({
        getDocument: jest.fn().mockResolvedValue({
          id: mockData.companyId
        }),
      } as unknown as CompaniesRepository);
      const newTransactionId = '1';
      jest.spyOn(InMemoryRepository.prototype, 'createDocument').mockResolvedValue(newTransactionId);
      const result = await TransactionsRepository.getInstance().createDocument(mockData, mockLogger);
      expect(InMemoryRepository.prototype.createDocument).toHaveBeenCalledWith(mockData, mockLogger);
      expect(result).toBe(newTransactionId);
    });
  });
>>>>>>> 405a1051
});<|MERGE_RESOLUTION|>--- conflicted
+++ resolved
@@ -1,13 +1,47 @@
+import { ExecutionLogger } from '../../../definitions';
 import { FirestoreCollectionRepository } from '../../../utils/repositories';
-import { COLLECTION_PATH } from '../transactions.repository.constants';
+import { RepositoryError, RepositoryErrorCode } from '../../../utils/repositories/repositories.errors';
+import { CompaniesRepository } from '../../companies/companies.repository';
+import { COLLECTION_PATH, ERROR_MESSAGES } from '../transactions.repository.constants';
 import { TransactionsRepository } from '../transactions.repository';
+import { CreateTransactionDocumentInput } from '../transactions.repository.interfaces';
 
-jest.mock('../../../utils/repositories');
+jest.mock('../../../utils/repositories/firestore-collection-repository.class');
+jest.mock('../../companies/companies.repository');
 
 describe(TransactionsRepository.name, () => {
+  let mockLogger: ExecutionLogger;
+  let mockCompaniesRepository: jest.Mocked<CompaniesRepository>;
+
+  const mockCompanyId = 'company-123';
+
+  const mockCompanyDocument = {
+    id: mockCompanyId,
+    name: 'Test Company',
+    countryCode: 'US',
+    createdAt: new Date(),
+    updatedAt: new Date(),
+  };
 
   beforeEach(() => {
-    jest.clearAllMocks();
+   // Reset all mocks
+   jest.clearAllMocks();
+
+   // Create mock logger
+   mockLogger = {
+     startStep: jest.fn(),
+     endStep: jest.fn(),
+     warn: jest.fn(),
+   } as unknown as ExecutionLogger;
+
+   // Setup mock repositories
+   mockCompaniesRepository = {
+     getInstance: jest.fn(),
+     getDocument: jest.fn(),
+   } as unknown as jest.Mocked<CompaniesRepository>;
+
+   // Mock the static getInstance methods
+   (CompaniesRepository.getInstance as jest.Mock).mockReturnValue(mockCompaniesRepository);
   });
 
   describe(TransactionsRepository.getInstance.name, () => {
@@ -25,66 +59,44 @@
       expect(instance1).toBe(instance2);
     });
   });
-<<<<<<< HEAD
-=======
 
   describe(TransactionsRepository.prototype.createDocument.name, () => {
+    let repository: TransactionsRepository;
+    const input: CreateTransactionDocumentInput = {
+      companyId: mockCompanyId,
+      amount: 100,
+      date: '2021-01-01',
+      description: 'test',
+      sourceId: '0',
+      sourceTransactionId: '0',
+      sourceType: 'bank',
+      type: 'credit',
+    };
+    beforeEach(() => {
+      repository = TransactionsRepository.getInstance();
+    });
+
     it('should throw a RepositoryError if the related company is not found', async () => {
-      const mockLogger = {
-        startStep: jest.fn(),
-        endStep: jest.fn(),
-      } as unknown as ExecutionLogger;
-      const mockData = {
-        companyId: '123',
-        categoryId: '0',
-        amount: 100,
-        date: '2021-01-01',
-        description: 'test',
-        sourceId: '0',
-        sourceTransactionId: '0',
-        sourceType: 'bank',
-        type: TransactionType.CREDIT,
-      };
-      jest.spyOn(CompaniesRepository, 'getInstance').mockReturnValue({
-        getDocument: jest.fn().mockResolvedValue(null),
-      } as unknown as CompaniesRepository);
+      mockCompaniesRepository.getDocument.mockResolvedValue(null);
       try {
-        await TransactionsRepository.getInstance().createDocument(mockData, mockLogger);
+        await repository.createDocument(input, mockLogger);
+        expect(false).toBe(true);
       } catch (error: any) {
         expect(error).toBeInstanceOf(RepositoryError);
         expect(error.code).toBe(RepositoryErrorCode.RELATED_DOCUMENT_NOT_FOUND);
         expect(error.message).toBe(ERROR_MESSAGES.COMPANY_NOT_FOUND);
-        expect(error.data).toEqual({ companyId: mockData.companyId });
+        expect(error.data).toEqual({ companyId: input.companyId });
       }
     });
 
     it('should create a new transaction if the related company is found', async () => {
-      const mockLogger = {
-        startStep: jest.fn(),
-        endStep: jest.fn(),
-      } as unknown as ExecutionLogger;
-      const mockData = {
-        companyId: '123',
-        categoryId: '0',
-        amount: 100,
-        date: '2021-01-01',
-        description: 'test',
-        sourceId: '0',
-        sourceTransactionId: '0',
-        sourceType: 'bank',
-        type: TransactionType.CREDIT,
-      };
-      jest.spyOn(CompaniesRepository, 'getInstance').mockReturnValue({
-        getDocument: jest.fn().mockResolvedValue({
-          id: mockData.companyId
-        }),
-      } as unknown as CompaniesRepository);
+      mockCompaniesRepository.getDocument.mockResolvedValue(mockCompanyDocument);
       const newTransactionId = '1';
-      jest.spyOn(InMemoryRepository.prototype, 'createDocument').mockResolvedValue(newTransactionId);
-      const result = await TransactionsRepository.getInstance().createDocument(mockData, mockLogger);
-      expect(InMemoryRepository.prototype.createDocument).toHaveBeenCalledWith(mockData, mockLogger);
+      jest.spyOn(FirestoreCollectionRepository.prototype, 'createDocument').mockResolvedValue(newTransactionId);
+      const result = await repository.createDocument(input, mockLogger);
+      expect(repository.createDocument).toHaveBeenCalledWith(input, mockLogger);
       expect(result).toBe(newTransactionId);
     });
   });
->>>>>>> 405a1051
-});+});
+
