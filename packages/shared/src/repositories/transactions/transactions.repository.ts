<<<<<<< HEAD
import { Transaction } from '../../domain/models/transaction.model';
import { FirestoreCollectionRepository } from '../../utils/firestore/firestore-collection-repository.class';
import { COLLECTION_PATH } from './transactions.repository.constants';
import { CreateTransactionInput, GetTransactionsQuery, UpdateTransactionInput } from './transactions.repository.interfaces';

export class TransactionsRepository extends FirestoreCollectionRepository<Transaction, CreateTransactionInput, UpdateTransactionInput, GetTransactionsQuery> {
=======
import { ExecutionLogger } from '../../definitions';
import { InMemoryRepository } from '../../utils/repositories/in-memory-repository.class';
import { RepositoryError, RepositoryErrorCode } from '../../utils/repositories/repositories.errors';
import { CompaniesRepository } from '../companies/companies.repository';
import { ERROR_MESSAGES, MOCK_TRANSACTIONS } from './transactions.repository.constants';
import {
  TransactionDocument,
  CreateTransactionDocumentInput,
  QueryTransactionsInput,
  UpdateTransactionDocumentInput,
} from './transactions.repository.interfaces';


export class TransactionsRepository extends InMemoryRepository<TransactionDocument, CreateTransactionDocumentInput, UpdateTransactionDocumentInput, QueryTransactionsInput> {
>>>>>>> 480235da
  private static instance: TransactionsRepository;
  public static getInstance(): TransactionsRepository {
    if (!TransactionsRepository.instance) {
      TransactionsRepository.instance = new TransactionsRepository();
    }
    return TransactionsRepository.instance;
  }
<<<<<<< HEAD
  constructor() {
    super({
      collectionPath: COLLECTION_PATH
    });
=======

  /**
   * Creates a new transaction
   * @param data - The data to create the new transaction with
   * @param logger - Logger instance for tracking execution
   * @returns Promise resolving to the ID of the created transaction
   * @throws RepositoryError with code {@link RepositoryErrorCode.RELATED_DOCUMENT_NOT_FOUND} if the related company is not found
   */
  async createDocument(data: CreateTransactionDocumentInput, logger: ExecutionLogger): Promise<string> {
    const { companyId } = data;
    const company = await CompaniesRepository.getInstance().getDocument(companyId, logger);
    if (!company) {
      throw(new RepositoryError({
        code: RepositoryErrorCode.RELATED_DOCUMENT_NOT_FOUND,
        message: ERROR_MESSAGES.COMPANY_NOT_FOUND,
        data: {
          companyId,
        },
      }))
    }
    return super.createDocument(data, logger);
>>>>>>> 480235da
  }
}<|MERGE_RESOLUTION|>--- conflicted
+++ resolved
@@ -1,26 +1,13 @@
-<<<<<<< HEAD
-import { Transaction } from '../../domain/models/transaction.model';
-import { FirestoreCollectionRepository } from '../../utils/firestore/firestore-collection-repository.class';
+import { FirestoreCollectionRepository } from '../../utils/repositories';
 import { COLLECTION_PATH } from './transactions.repository.constants';
-import { CreateTransactionInput, GetTransactionsQuery, UpdateTransactionInput } from './transactions.repository.interfaces';
-
-export class TransactionsRepository extends FirestoreCollectionRepository<Transaction, CreateTransactionInput, UpdateTransactionInput, GetTransactionsQuery> {
-=======
-import { ExecutionLogger } from '../../definitions';
-import { InMemoryRepository } from '../../utils/repositories/in-memory-repository.class';
-import { RepositoryError, RepositoryErrorCode } from '../../utils/repositories/repositories.errors';
-import { CompaniesRepository } from '../companies/companies.repository';
-import { ERROR_MESSAGES, MOCK_TRANSACTIONS } from './transactions.repository.constants';
 import {
   TransactionDocument,
   CreateTransactionDocumentInput,
+  UpdateTransactionDocumentInput,
   QueryTransactionsInput,
-  UpdateTransactionDocumentInput,
 } from './transactions.repository.interfaces';
 
-
-export class TransactionsRepository extends InMemoryRepository<TransactionDocument, CreateTransactionDocumentInput, UpdateTransactionDocumentInput, QueryTransactionsInput> {
->>>>>>> 480235da
+export class TransactionsRepository extends FirestoreCollectionRepository<TransactionDocument, CreateTransactionDocumentInput, UpdateTransactionDocumentInput, QueryTransactionsInput> {
   private static instance: TransactionsRepository;
   public static getInstance(): TransactionsRepository {
     if (!TransactionsRepository.instance) {
@@ -28,33 +15,9 @@
     }
     return TransactionsRepository.instance;
   }
-<<<<<<< HEAD
   constructor() {
     super({
       collectionPath: COLLECTION_PATH
     });
-=======
-
-  /**
-   * Creates a new transaction
-   * @param data - The data to create the new transaction with
-   * @param logger - Logger instance for tracking execution
-   * @returns Promise resolving to the ID of the created transaction
-   * @throws RepositoryError with code {@link RepositoryErrorCode.RELATED_DOCUMENT_NOT_FOUND} if the related company is not found
-   */
-  async createDocument(data: CreateTransactionDocumentInput, logger: ExecutionLogger): Promise<string> {
-    const { companyId } = data;
-    const company = await CompaniesRepository.getInstance().getDocument(companyId, logger);
-    if (!company) {
-      throw(new RepositoryError({
-        code: RepositoryErrorCode.RELATED_DOCUMENT_NOT_FOUND,
-        message: ERROR_MESSAGES.COMPANY_NOT_FOUND,
-        data: {
-          companyId,
-        },
-      }))
-    }
-    return super.createDocument(data, logger);
->>>>>>> 480235da
   }
 }