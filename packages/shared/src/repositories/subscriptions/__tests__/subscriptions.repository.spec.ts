--- conflicted
+++ resolved
@@ -1,13 +1,8 @@
-import { FirestoreCollectionRepository } from '../../../utils/firestore/firestore-collection-repository.class';
+import { FirestoreCollectionRepository } from '../../../utils/repositories';
 import { COLLECTION_PATH } from '../subscriptions.repository.constants';
 import { SubscriptionsRepository } from '../subscriptions.repository';
-<<<<<<< HEAD
-=======
-import { CreateSubscriptionDocumentInput } from '../subscriptions.repository.interfaces';
-import { InMemoryRepository } from '../../../utils/repositories/in-memory-repository.class';
->>>>>>> 480235da
 
-jest.mock('../../../utils/firestore/firestore-collection-repository.class');
+jest.mock('../../../utils/repositories');
 
 describe(SubscriptionsRepository.name, () => {
 
@@ -30,48 +25,4 @@
       expect(instance1).toBe(instance2);
     });
   });
-<<<<<<< HEAD
-});
-=======
-
-  describe(SubscriptionsRepository.prototype.createDocument.name, () => {
-    const mockCreateInput: CreateSubscriptionDocumentInput = {
-      companyId: '1',
-      startsAt: new Date('2024-01-01'),
-      endsAt: new Date('2024-12-31'),
-    };
-
-    it('should throw RepositoryError when company does not exist', async () => {
-      // Mock company does not exist
-      jest.spyOn(CompaniesRepository, 'getInstance').mockReturnValue({
-        getDocument: jest.fn().mockResolvedValue(null),
-      } as unknown as CompaniesRepository);
-      try {
-        await repository.createDocument(mockCreateInput, mockLogger);
-        expect(false).toBe(true);
-      } catch (error: any) {
-        expect(error).toBeInstanceOf(RepositoryError);
-        expect(error.code).toBe(RepositoryErrorCode.RELATED_DOCUMENT_NOT_FOUND);
-        expect(error.message).toBe(ERROR_MESSAGES.COMPANY_NOT_FOUND);
-        expect(error.data).toEqual({ companyId: mockCreateInput.companyId });
-      }
-      expect(CompaniesRepository.getInstance().getDocument).toHaveBeenCalledWith(mockCreateInput.companyId, mockLogger);
-    });
-    it('should create a subscription when company exists', async () => {
-      const newSubscriptionId = '1';
-      jest.spyOn(CompaniesRepository, 'getInstance').mockReturnValue({
-        getDocument: jest.fn().mockResolvedValue({
-          id: mockCreateInput.companyId
-        }),
-      } as unknown as CompaniesRepository);
-
-      jest.spyOn(InMemoryRepository.prototype, 'createDocument').mockResolvedValue(newSubscriptionId);
-      const result = await SubscriptionsRepository.getInstance().createDocument(mockCreateInput, mockLogger);
-      expect(InMemoryRepository.prototype.createDocument).toHaveBeenCalledWith(mockCreateInput, mockLogger);
-      expect(result).toBe(newSubscriptionId);
-    });
-
-    
-  });
-}); 
->>>>>>> 480235da
+});