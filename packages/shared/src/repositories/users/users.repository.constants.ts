--- conflicted
+++ resolved
@@ -1,23 +1,2 @@
-<<<<<<< HEAD
 export const COLLECTION_PATH = 'users';
- 
-=======
-import { User } from '../../domain/models/user.model';
-
-export const MOCK_USERS: User[] = [
-  new User({
-    id: '1',
-    email: 'admin@company.com',
-    currentPasswordHash: '$2a$10$Mf.m4jSyzYXKKd/RZg2vmuz8CNySQ7vaSpuy2R31SGqtxOnWtNqK6', // hash of "admin-password"
-    createdAt: new Date(),
-    updatedAt: new Date(),
-  }),
-  new User({
-    id: '2',
-    email: 'member@company.com',
-    currentPasswordHash: '$2a$10$cZiRDJMBSrUYGrPDWrXmN.LcjJCEdz7eWxvIeaM8ptM9.JyDNvopu', // hash of "member-password"
-    createdAt: new Date(),
-    updatedAt: new Date(),
-  }),
-];
->>>>>>> 5dd1839b
+ 