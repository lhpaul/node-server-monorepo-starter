--- conflicted
+++ resolved
@@ -1,24 +1,13 @@
 import * as admin from 'firebase-admin';
 
-<<<<<<< HEAD
-=======
-import { ExecutionLogger } from '../../definitions/logging.interfaces';
-import { User } from '../../domain/models/user.model';
->>>>>>> 3820c67c
 import { PERMISSIONS_BY_ROLE } from '../../domain/models/user-company-relation.model';
 import { SubscriptionsRepository } from '../../repositories/subscriptions/subscriptions.repository';
 import { UserCompanyRelationsRepository } from '../../repositories/user-company-relations/user-company-relations.repository';
-<<<<<<< HEAD
 import { UserPermissions } from './auth.service.interfaces';
-import { ERROR_MESSAGES, STEPS } from './auth.service.constants';
+import { ERROR_MESSAGES, PERMISSIONS_SUFFIXES, STEPS } from './auth.service.constants';
 import { DecodeEmailTokenError } from './auth.service.errors';
 import { DecodeEmailTokenErrorCode } from './auth.service.errors';
 import { ExecutionLogger } from '../../definitions/logging.interfaces';
-=======
-import { UsersRepository } from '../../repositories/users/users.repository';
-import { STEPS, WRITE_PERMISSION_SUFFIX } from './auth.service.constants';
-import { UserPermissions, ValidateCredentialsInput } from './auth.service.interfaces';
->>>>>>> 3820c67c
 
 export class AuthService {
   private static instance: AuthService;
@@ -70,33 +59,25 @@
   }
 
   private async _getUserPermissions(userId: string, logger: ExecutionLogger): Promise<UserPermissions> {
+    logger.startStep(STEPS.GET_USER_COMPANY_RELATIONS.id);
     const userCompanyRelations = await UserCompanyRelationsRepository.getInstance().getDocumentsList({
       userId: [{ operator: '==', value: userId }],
-<<<<<<< HEAD
-    }, logger);
-    const response: { companies: { [companyId: string]: string[] } } = { companies: {} };
+    }, logger).finally(() => logger.endStep(STEPS.GET_USER_COMPANY_RELATIONS.id));
+
+    logger.startStep(STEPS.GET_SUBSCRIPTIONS.id);
+    const now = new Date();
+    const subscriptions = await SubscriptionsRepository.getInstance().getDocumentsList({
+      companyId: [{ operator: 'in', value: userCompanyRelations.map((relation) => relation.companyId) }],
+      startsAt: [{ operator: '<=', value: now }],
+      endsAt: [{ operator: '>=', value: now }],
+    }, logger).finally(() => logger.endStep(STEPS.GET_SUBSCRIPTIONS.id));
+    
+    const response: { companies: {[companyId: string]: string[] } } = { companies: {} };
     for (const userCompanyRelation of userCompanyRelations) {
-=======
-    }, logger).finally(() => logger.endStep(STEPS.GET_USER_COMPANY_RELATIONS.id));
-    const response: UserPermissions = { companies: {} };
-    // get subscriptions of this companies
-    const now = new Date();
-    const companySubscriptions = await Promise.all(userCompanyRelations.map(async (relation) => {
-      const subscriptions = await SubscriptionsRepository.getInstance().getDocumentsList({
-        companyId: [{ operator: '==', value: relation.companyId }],
-        startsAt: [{ operator: '<=', value: now }],
-        endsAt: [{ operator: '>=', value: now }],
-      }, logger);
-      return subscriptions;
-    }));
-    
-    for (const index in userCompanyRelations) {
-      const userCompanyRelation = userCompanyRelations[index];
-      const subscriptions = companySubscriptions[index];
->>>>>>> 3820c67c
+      const companySubscription = subscriptions.find((subscription) => subscription.companyId === userCompanyRelation.companyId);
       response.companies[userCompanyRelation.companyId] = PERMISSIONS_BY_ROLE[userCompanyRelation.role];
-      if (!subscriptions.length) { // if no subscription, remove write permissions
-        response.companies[userCompanyRelation.companyId] = response.companies[userCompanyRelation.companyId].filter((permission) => !permission.includes(WRITE_PERMISSION_SUFFIX));
+      if (!companySubscription) { // if no subscription, change write permissions to read permissions
+        response.companies[userCompanyRelation.companyId] = response.companies[userCompanyRelation.companyId].map((permission) => permission.replace(PERMISSIONS_SUFFIXES.WRITE, PERMISSIONS_SUFFIXES.READ));
       }
     }
     return response;
