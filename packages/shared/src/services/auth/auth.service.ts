import * as admin from 'firebase-admin';

import { PERMISSIONS_BY_ROLE } from '../../domain/models/user-company-relation.model';
import { SubscriptionsRepository } from '../../repositories/subscriptions/subscriptions.repository';
import { UserCompanyRelationsRepository } from '../../repositories/user-company-relations/user-company-relations.repository';
<<<<<<< HEAD
import { UserPermissions } from './auth.service.interfaces';
import { ERROR_MESSAGES, PERMISSIONS_SUFFIXES, STEPS } from './auth.service.constants';
import { DecodeEmailTokenError } from './auth.service.errors';
import { DecodeEmailTokenErrorCode } from './auth.service.errors';
import { ExecutionLogger } from '../../definitions/logging.interfaces';
=======
import { UsersRepository } from '../../repositories/users/users.repository';
import { PERMISSION_SUFFIXES, STEPS } from './auth.service.constants';
import { UserPermissions, ValidateCredentialsInput } from './auth.service.interfaces';
>>>>>>> 5034f869

export class AuthService {
  private static instance: AuthService;

  public static getInstance(): AuthService {
    if (!this.instance) {
      this.instance = new AuthService();
    }
    return this.instance;
  }
  public async decodeEmailToken(token: string): Promise<{ email: string}> {
    try {
      const { email } = await admin.auth().verifyIdToken(token);
      if (!email) {
        throw new DecodeEmailTokenError({ code: DecodeEmailTokenErrorCode.INVALID_TOKEN, message: ERROR_MESSAGES.NO_EMAIL_IN_TOKEN });
      }
      return { email };
    } catch (err: any) {
      if (err.errorInfo) {
        throw new DecodeEmailTokenError({ code: DecodeEmailTokenErrorCode.INVALID_TOKEN, message: err.errorInfo.message });
      }
      throw err;
    }
  }

  public async generateUserToken(userId: string, logger: ExecutionLogger): Promise<string> {
    logger.startStep(STEPS.GET_USER_COMPANY_RELATIONS.id);
    const permissions = await this._getUserPermissions(userId, logger);
    logger.endStep(STEPS.GET_USER_COMPANY_RELATIONS.id);
    logger.startStep(STEPS.GENERATE_USER_TOKEN.id);
    const token = await admin.auth().createCustomToken(userId, permissions);
    logger.endStep(STEPS.GENERATE_USER_TOKEN.id);
    return token;
  }

  public async updatePermissionsToUser(input: {
    userId: string,
    uid: string,
  }, logger: ExecutionLogger): Promise<void> {
    logger.startStep(STEPS.GET_USER_COMPANY_RELATIONS.id);
    const permissions = await this._getUserPermissions(input.userId, logger);
    logger.endStep(STEPS.GET_USER_COMPANY_RELATIONS.id);
    logger.startStep(STEPS.UPDATE_USER_PERMISSIONS.id);
    await admin.auth().setCustomUserClaims(input.uid, {
      ...permissions,
      app_user_id: input.userId,
    });
    logger.endStep(STEPS.UPDATE_USER_PERMISSIONS.id);
  }

  private async _getUserPermissions(userId: string, logger: ExecutionLogger): Promise<UserPermissions> {
    logger.startStep(STEPS.GET_USER_COMPANY_RELATIONS.id);
    const userCompanyRelations = await UserCompanyRelationsRepository.getInstance().getDocumentsList({
      userId: [{ operator: '==', value: userId }],
    }, logger).finally(() => logger.endStep(STEPS.GET_USER_COMPANY_RELATIONS.id));

    logger.startStep(STEPS.GET_SUBSCRIPTIONS.id);
    const now = new Date();
<<<<<<< HEAD
    const subscriptions = await SubscriptionsRepository.getInstance().getDocumentsList({
      companyId: [{ operator: 'in', value: userCompanyRelations.map((relation) => relation.companyId) }],
      startsAt: [{ operator: '<=', value: now }],
      endsAt: [{ operator: '>=', value: now }],
    }, logger).finally(() => logger.endStep(STEPS.GET_SUBSCRIPTIONS.id));
    
    const response: { companies: {[companyId: string]: string[] } } = { companies: {} };
    for (const userCompanyRelation of userCompanyRelations) {
      const companySubscription = subscriptions.find((subscription) => subscription.companyId === userCompanyRelation.companyId);
      response.companies[userCompanyRelation.companyId] = PERMISSIONS_BY_ROLE[userCompanyRelation.role];
      if (!companySubscription) { // if no subscription, change write permissions to read permissions
        response.companies[userCompanyRelation.companyId] = response.companies[userCompanyRelation.companyId].map((permission) => permission.replace(PERMISSIONS_SUFFIXES.WRITE, PERMISSIONS_SUFFIXES.READ));
=======
    logger.startStep(STEPS.GET_SUBSCRIPTIONS.id);
    const companySubscriptions = await Promise.all(userCompanyRelations.map(async (relation) => {
      const subscriptions = await SubscriptionsRepository.getInstance().getDocumentsList({
        companyId: [{ operator: '==', value: relation.companyId }],
        startsAt: [{ operator: '<=', value: now }],
        endsAt: [{ operator: '>=', value: now }],
      }, logger);
      return subscriptions;
    })).finally(() => logger.endStep(STEPS.GET_SUBSCRIPTIONS.id));
    for (const index in userCompanyRelations) {
      const userCompanyRelation = userCompanyRelations[index];
      const subscriptions = companySubscriptions[index];
      response.companies[userCompanyRelation.companyId] = PERMISSIONS_BY_ROLE[userCompanyRelation.role];
      if (!subscriptions.length) { // if no subscription, replace write permissions with read permissions
        response.companies[userCompanyRelation.companyId] = response.companies[userCompanyRelation.companyId].map((permission) => permission.replace(PERMISSION_SUFFIXES.WRITE, PERMISSION_SUFFIXES.READ));
>>>>>>> 5034f869
      }
    }
    return response;
  }
}<|MERGE_RESOLUTION|>--- conflicted
+++ resolved
@@ -1,19 +1,12 @@
 import * as admin from 'firebase-admin';
 
+import { ExecutionLogger } from '../../definitions/logging.interfaces';
 import { PERMISSIONS_BY_ROLE } from '../../domain/models/user-company-relation.model';
 import { SubscriptionsRepository } from '../../repositories/subscriptions/subscriptions.repository';
 import { UserCompanyRelationsRepository } from '../../repositories/user-company-relations/user-company-relations.repository';
-<<<<<<< HEAD
+import { ERROR_MESSAGES, PERMISSIONS_SUFFIXES, STEPS } from './auth.service.constants';
+import { DecodeEmailTokenError, DecodeEmailTokenErrorCode } from './auth.service.errors';
 import { UserPermissions } from './auth.service.interfaces';
-import { ERROR_MESSAGES, PERMISSIONS_SUFFIXES, STEPS } from './auth.service.constants';
-import { DecodeEmailTokenError } from './auth.service.errors';
-import { DecodeEmailTokenErrorCode } from './auth.service.errors';
-import { ExecutionLogger } from '../../definitions/logging.interfaces';
-=======
-import { UsersRepository } from '../../repositories/users/users.repository';
-import { PERMISSION_SUFFIXES, STEPS } from './auth.service.constants';
-import { UserPermissions, ValidateCredentialsInput } from './auth.service.interfaces';
->>>>>>> 5034f869
 
 export class AuthService {
   private static instance: AuthService;
@@ -72,7 +65,6 @@
 
     logger.startStep(STEPS.GET_SUBSCRIPTIONS.id);
     const now = new Date();
-<<<<<<< HEAD
     const subscriptions = await SubscriptionsRepository.getInstance().getDocumentsList({
       companyId: [{ operator: 'in', value: userCompanyRelations.map((relation) => relation.companyId) }],
       startsAt: [{ operator: '<=', value: now }],
@@ -85,23 +77,6 @@
       response.companies[userCompanyRelation.companyId] = PERMISSIONS_BY_ROLE[userCompanyRelation.role];
       if (!companySubscription) { // if no subscription, change write permissions to read permissions
         response.companies[userCompanyRelation.companyId] = response.companies[userCompanyRelation.companyId].map((permission) => permission.replace(PERMISSIONS_SUFFIXES.WRITE, PERMISSIONS_SUFFIXES.READ));
-=======
-    logger.startStep(STEPS.GET_SUBSCRIPTIONS.id);
-    const companySubscriptions = await Promise.all(userCompanyRelations.map(async (relation) => {
-      const subscriptions = await SubscriptionsRepository.getInstance().getDocumentsList({
-        companyId: [{ operator: '==', value: relation.companyId }],
-        startsAt: [{ operator: '<=', value: now }],
-        endsAt: [{ operator: '>=', value: now }],
-      }, logger);
-      return subscriptions;
-    })).finally(() => logger.endStep(STEPS.GET_SUBSCRIPTIONS.id));
-    for (const index in userCompanyRelations) {
-      const userCompanyRelation = userCompanyRelations[index];
-      const subscriptions = companySubscriptions[index];
-      response.companies[userCompanyRelation.companyId] = PERMISSIONS_BY_ROLE[userCompanyRelation.role];
-      if (!subscriptions.length) { // if no subscription, replace write permissions with read permissions
-        response.companies[userCompanyRelation.companyId] = response.companies[userCompanyRelation.companyId].map((permission) => permission.replace(PERMISSION_SUFFIXES.WRITE, PERMISSION_SUFFIXES.READ));
->>>>>>> 5034f869
       }
     }
     return response;
