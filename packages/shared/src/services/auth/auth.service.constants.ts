export const STEPS = {
  GENERATE_USER_TOKEN: {
    id: 'generate-user-token'
  },
  GET_USER_COMPANY_RELATIONS: {
    id: 'get-user-company-relations'
  },
<<<<<<< HEAD
  UPDATE_USER_PERMISSIONS: {
    id: 'update-user-permissions'
  },
};

export const ERROR_MESSAGES = {
  NO_EMAIL_IN_TOKEN: 'No email in token',
}
=======
};

export const WRITE_PERMISSION_SUFFIX = 'write';
>>>>>>> 3820c67c
<|MERGE_RESOLUTION|>--- conflicted
+++ resolved
@@ -5,17 +5,18 @@
   GET_USER_COMPANY_RELATIONS: {
     id: 'get-user-company-relations'
   },
-<<<<<<< HEAD
   UPDATE_USER_PERMISSIONS: {
     id: 'update-user-permissions'
+  },
+  GET_SUBSCRIPTIONS: {
+    id: 'get-subscriptions'
   },
 };
 
 export const ERROR_MESSAGES = {
   NO_EMAIL_IN_TOKEN: 'No email in token',
 }
-=======
-};
-
-export const WRITE_PERMISSION_SUFFIX = 'write';
->>>>>>> 3820c67c
+export const PERMISSIONS_SUFFIXES = {
+  WRITE: 'write',
+  READ: 'read',
+}