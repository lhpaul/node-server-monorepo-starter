import axios, { AxiosError, AxiosStatic } from 'axios';

import { maskFields } from '../../mask/mask.utils';
import { ExecutionLogger } from '../../../definitions/logging.interfaces';
import { DEFAULT_ERROR_CODE, LOGS } from '../api-requests.utils.constants';
import {
  ApiRequestValues,
  RequestOptions,
} from '../api-requests.utils.interfaces';
import { apiRequest } from '../api-requests.utils';

// Mock axios
jest.mock('axios');
const mockedAxios = axios as jest.Mocked<AxiosStatic>;

// Mock the maskFields utility
jest.mock('../../mask/mask.utils', () => ({
  maskFields: jest
    .fn()
    .mockImplementation((obj: Record<string, any>, _fields: string[]) => obj),
}));

describe(apiRequest.name, () => {
  let mockLogger: jest.Mocked<ExecutionLogger>;
  const baseRequestValues: ApiRequestValues = {
    method: 'GET',
    url: 'https://api.example.com/test',
    headers: { Authorization: 'Bearer token' },
    params: { id: '123' },
    payload: { data: 'test' },
  };
  const BASE_TIME = 1234567890;

  beforeEach(() => {
    // Reset all mocks
    jest.clearAllMocks();

    // Setup mock logger
    mockLogger = {
      info: jest.fn(),
      error: jest.fn(),
      warn: jest.fn(),
      debug: jest.fn(),
      fatal: jest.fn(),
      trace: jest.fn(),
      silent: jest.fn(),
      currentStep: '',
      level: 'info',
      initTime: 0,
      metadata: {},
      startStep: jest.fn(),
      endStep: jest.fn(),
      getStepElapsedTime: jest.fn(),
      getTotalElapsedTime: jest.fn(),
    } as unknown as jest.Mocked<ExecutionLogger>;

    // this is so new Date().getTime responds with a fixed value
    jest.useFakeTimers().setSystemTime(new Date(BASE_TIME));
  });

  describe('Successful requests', () => {
    const duration = 100;
    beforeEach(() => {
      // Simulate duration of the request
      jest.spyOn(Date, 'now').mockReturnValueOnce(BASE_TIME);
      jest.spyOn(Date, 'now').mockReturnValueOnce(BASE_TIME + duration);
    });
    it('should make a successful API request and log the response', async () => {
      // Setup mock response
      const mockResponse = {
        status: 200,
        headers: { 'content-type': 'application/json' },
        data: { result: 'success' },
      };
      (mockedAxios as unknown as jest.Mock).mockResolvedValueOnce(mockResponse);

      // Make the request
      const result = await apiRequest(baseRequestValues, mockLogger);

      // Verify axios was called with correct config
      expect(mockedAxios).toHaveBeenCalledWith({
        method: baseRequestValues.method,
        url: baseRequestValues.url,
        headers: baseRequestValues.headers,
        params: baseRequestValues.params,
        data: baseRequestValues.payload,
      });

      // Verify success logging
      expect(mockLogger.info).toHaveBeenCalledWith(
        expect.objectContaining({
          logId: LOGS.API_REQUEST_START.logId,
          method: baseRequestValues.method,
          url: baseRequestValues.url,
          headers: baseRequestValues.headers,
          params: baseRequestValues.params,
          payload: baseRequestValues.payload,
        }),
        LOGS.API_REQUEST_START.logMessage({
          url: baseRequestValues.url,
          method: baseRequestValues.method,
        }),
      );

      expect(mockLogger.info).toHaveBeenCalledWith(
        expect.objectContaining({
          logId: LOGS.API_REQUEST_SUCCESS.logId,
          method: baseRequestValues.method,
          url: baseRequestValues.url,
          duration,
          requestHeaders: baseRequestValues.headers,
          params: baseRequestValues.params,
          requestPayload: baseRequestValues.payload,
          responseHeaders: mockResponse.headers,
          responsePayload: mockResponse.data,
        }),
        LOGS.API_REQUEST_SUCCESS.logMessage({
          url: baseRequestValues.url,
          method: baseRequestValues.method,
          duration,
        }),
      );

      // Verify result
      expect(result).toEqual({
        status: 200,
        data: { result: 'success' },
      });
    });

    it('should mask sensitive data according to mask options', async () => {
      const mockResponse = {
        status: 200,
        headers: { 'content-type': 'application/json' },
        data: { result: 'success' },
      };
      (mockedAxios as unknown as jest.Mock).mockResolvedValueOnce(mockResponse);

<<<<<<< HEAD
      const options: IRequestOptions = {
=======
      const options: RequestOptions = {
>>>>>>> c3b347c0
        maskOptions: {
          requestHeaders: ['Authorization'],
          params: ['id'],
          requestPayloadFields: ['data'],
          responseHeaders: ['content-type'],
          responsePayloadFields: ['result'],
        },
      };

      await apiRequest(baseRequestValues, mockLogger, options);

      const maskOptions = options.maskOptions!;
      expect(maskFields).toHaveBeenCalledWith(
        baseRequestValues.headers,
        maskOptions.requestHeaders,
      );
      expect(maskFields).toHaveBeenCalledWith(
        baseRequestValues.params,
        maskOptions.params,
      );
      expect(maskFields).toHaveBeenCalledWith(
        baseRequestValues.payload,
        maskOptions.requestPayloadFields,
      );
      expect(maskFields).toHaveBeenCalledWith(
        mockResponse.headers,
        maskOptions.responseHeaders,
      );
      expect(maskFields).toHaveBeenCalledWith(
        mockResponse.data,
        maskOptions.responsePayloadFields,
      );
    });
  });

  describe('Failed requests', () => {
    const duration = 100;
    beforeEach(() => {
      // Simulate duration of the request
      jest.spyOn(Date, 'now').mockReturnValueOnce(BASE_TIME);
      jest.spyOn(Date, 'now').mockReturnValueOnce(BASE_TIME + duration);
    });
    it('should handle AxiosError and return error response', async () => {
      const mockError = {
        isAxiosError: true,
        message: 'Request failed',
        code: 'ECONNREFUSED',
        response: {
          status: 500,
          data: { error: 'Internal Server Error' },
        },
      } as AxiosError;
      (mockedAxios as unknown as jest.Mock).mockRejectedValueOnce(mockError);

      const result = await apiRequest(baseRequestValues, mockLogger);

      expect(mockLogger.error).toHaveBeenCalledWith(
        expect.objectContaining({
          logId: LOGS.API_REQUEST_ERROR.logId,
          method: baseRequestValues.method,
          url: baseRequestValues.url,
          duration,
          requestHeaders: baseRequestValues.headers,
          params: baseRequestValues.params,
          requestPayload: baseRequestValues.payload,
          error: {
            message: mockError.message,
            code: mockError.code,
            status: mockError.response?.status,
            data: mockError.response?.data,
          },
        }),
        LOGS.API_REQUEST_ERROR.logMessage({
          url: baseRequestValues.url,
          method: baseRequestValues.method,
          error: mockError,
          duration,
        }),
      );

      expect(result).toEqual({
        status: mockError.response?.status,
        error: {
          code: mockError.code,
          message: mockError.message,
          status: mockError.response?.status,
          data: mockError.response?.data,
        },
      });
    });

    it('should handle AxiosError without response', async () => {
      const mockError = {
        isAxiosError: true,
        message: 'Network Error',
        code: 'ERR_NETWORK',
      } as AxiosError;
      (mockedAxios as unknown as jest.Mock).mockRejectedValueOnce(mockError);

      const result = await apiRequest(baseRequestValues, mockLogger);

      expect(mockLogger.error).toHaveBeenCalledWith(
        expect.objectContaining({
          logId: LOGS.API_REQUEST_ERROR.logId,
          method: baseRequestValues.method,
          url: baseRequestValues.url,
          duration,
          requestHeaders: baseRequestValues.headers,
          params: baseRequestValues.params,
          requestPayload: baseRequestValues.payload,
          error: {
            message: mockError.message,
            code: mockError.code,
            status: null,
            data: null,
          },
        }),
        LOGS.API_REQUEST_ERROR.logMessage({
          url: baseRequestValues.url,
          method: baseRequestValues.method,
          error: mockError,
          duration,
        }),
      );

      expect(result).toEqual({
        status: -1,
        error: {
          code: mockError.code,
          message: mockError.message,
          status: null,
          data: null,
        },
      });
    });

    it('should handle non-AxiosError', async () => {
      const mockError = new Error('Unexpected error');
      (mockedAxios as unknown as jest.Mock).mockRejectedValueOnce(mockError);

      const result = await apiRequest(baseRequestValues, mockLogger);

      expect(mockLogger.error).toHaveBeenCalledWith(
        expect.objectContaining({
          logId: LOGS.API_REQUEST_ERROR.logId,
          method: baseRequestValues.method,
          url: baseRequestValues.url,
          duration,
          requestHeaders: baseRequestValues.headers,
          params: baseRequestValues.params,
          requestPayload: baseRequestValues.payload,
          error: {
            message: mockError.message,
            code: DEFAULT_ERROR_CODE,
            status: null,
            data: null,
          },
        }),
        LOGS.API_REQUEST_ERROR.logMessage({
          url: baseRequestValues.url,
          method: baseRequestValues.method,
          error: mockError,
          duration,
        }),
      );

      expect(result).toEqual({
        status: -1,
        error: {
          code: DEFAULT_ERROR_CODE,
          message: mockError.message,
          status: null,
          data: null,
        },
      });
    });
  });
});<|MERGE_RESOLUTION|>--- conflicted
+++ resolved
@@ -136,11 +136,7 @@
       };
       (mockedAxios as unknown as jest.Mock).mockResolvedValueOnce(mockResponse);
 
-<<<<<<< HEAD
-      const options: IRequestOptions = {
-=======
       const options: RequestOptions = {
->>>>>>> c3b347c0
         maskOptions: {
           requestHeaders: ['Authorization'],
           params: ['id'],
