--- conflicted
+++ resolved
@@ -15,11 +15,7 @@
 export async function apiRequest<T>(
   values: ApiRequestValues,
   logger: ExecutionLogger,
-<<<<<<< HEAD
-  options?: IRequestOptions,
-=======
   options?: RequestOptions,
->>>>>>> c3b347c0
 ): Promise<ApiResponse<T>> {
   const { method, url, payload: data, headers, params } = values;
   const maskOptions = {
