--- conflicted
+++ resolved
@@ -1,9 +1,6 @@
 import axios, { AxiosError, AxiosRequestConfig, AxiosResponse } from 'axios';
-<<<<<<< HEAD
 
-import { ExecutionContext } from '../../definitions/executions.interfaces';
-=======
->>>>>>> 5dd1839b
+import { ExecutionLogger } from '../../definitions/logging.interfaces';
 import { maskFields } from '../mask/mask.utils';
 import {
   ApiResponse,
@@ -17,18 +14,10 @@
  */
 export async function apiRequest<T>(
   values: ApiRequestValues,
-<<<<<<< HEAD
-  context: ExecutionContext,
+  logger: ExecutionLogger,
   options?: IRequestOptions,
 ): Promise<ApiResponse<T>> {
   const { method, url, payload: data, headers, params } = values;
-  const { logger } = context;
-=======
-  options: IRequestOptions,
-): Promise<ApiResponse<T>> {
-  const { method, url, payload: data, headers, params } = values;
-  const { logger } = options;
->>>>>>> 5dd1839b
   const maskOptions = {
     params: [],
     requestHeaders: [],
