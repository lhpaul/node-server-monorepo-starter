<<<<<<< HEAD
import { QueryItem, QueryOperator } from '@repo/shared/definitions';
=======
import { FilterInput, FilterOperator } from '@repo/shared/definitions';
>>>>>>> 480235da
import { maskFields } from '@repo/shared/utils';
import {
  FastifyRequest,
  FastifyReply,
  RouteOptions,
  FastifyInstance,
} from 'fastify';

import {
  QUERY_PARAMS_OPERATORS,
  QUERY_PARAMS_OPERATORS_MAP,
} from '../../constants/requests.constants';
import { DEFAULT_ON_PRE_VALIDATION_HEADERS_TO_MASK, LOG_IDS } from './endpoints.utils.constants';
import { EndpointOptions } from './endpoints.utils.interfaces';

export function createEndpoint(
  server: FastifyInstance,
  values: RouteOptions,
  options?: EndpointOptions,
): RouteOptions {
  const { preValidation, onSend, ...rest } = values;
  const authenticate = options?.authenticate ?? true;
  return {
    preHandler: authenticate ? [server.authenticate] : [],
    ...rest,
    preValidation: function (
      this: FastifyInstance,
      request: FastifyRequest,
      reply: FastifyReply,
      done: () => void,
    ) {
      _logPreValidation(request, options);
      if (Array.isArray(preValidation)) {
        preValidation.forEach((handler) =>
          handler.call(this, request, reply, done),
        );
      } else if (preValidation) {
        preValidation.call(this, request, reply, done);
      }
      done();
    },
    onSend: function (
      this: FastifyInstance,
      request: FastifyRequest,
      reply: FastifyReply,
      payload: any,
      next: () => void,
    ) {
      _logOnSend(request, reply, payload, options);
      if (Array.isArray(onSend)) {
        onSend.forEach((handler) =>
          handler.call(this, request, reply, payload, next),
        );
      } else if (onSend) {
        onSend.call(this, request, reply, payload, next);
      }
      next();
    },
  };
}

<<<<<<< HEAD
export function transformQueryParams(queryParams: any): { [field: string]: QueryItem<any>[] } {
  const query: { [field: string]: QueryItem<any>[] } = {};
=======
export function transformQueryParams(queryParams: any): FilterInput {
  const query: FilterInput = {};
>>>>>>> 480235da
  for (const key in queryParams) {
    const [attribute, other] = key.split('[');
    let queryOperator = other?.split(']')[0];
    const operator: FilterOperator = queryOperator
      ? QUERY_PARAMS_OPERATORS_MAP[queryOperator as QUERY_PARAMS_OPERATORS]
      : '==';
    const value = queryParams[key] as any;
    if (query[attribute]) {
      query[attribute].push({ value, operator });
    } else {
      query[attribute] = [{ value, operator }];
    }
  }
  return query;
}

export function buildSchemaForQueryParamsProperty(
  field: string,
  type: string,
  operators: QUERY_PARAMS_OPERATORS[],
): Record<string, any> {
  const schema: Record<string, any> = {};
  for (const operator of operators) {
    if (operator === 'eq') {
      schema[field] = { type };
      continue;
    }
    schema[`${field}[${operator}]`] = { type };
  }
  return schema;
}

function _logPreValidation(request: FastifyRequest, options?: EndpointOptions) {
  const maskOptions = {
    params: [],
    query: [],
    requestPayloadFields: [],
    requestHeaders: DEFAULT_ON_PRE_VALIDATION_HEADERS_TO_MASK,
    ...options?.maskOptions,
  };
  request.log.info(
    {
      id: LOG_IDS.PRE_VALIDATION,
      data: {
        method: request.method,
        url: request.url,
        params: maskFields(
          request.params as Record<string, string>,
          maskOptions.params,
        ),
        query: maskFields(
          request.query as Record<string, string>,
          maskOptions.query,
        ),
        body: maskFields(
          request.body as Record<string, unknown>,
          maskOptions.requestPayloadFields,
        ),
        headers: maskFields(
          request.headers as Record<string, string>,
          maskOptions.requestHeaders,
        ),
      },
    },
    `On Request: ${request.method.toUpperCase()} ${request.url}`,
  );
}

function _logOnSend(
  request: FastifyRequest,
  reply: FastifyReply,
  payload: any,
  options?: EndpointOptions,
) {
  const maskOptions = {
    responseHeaders: [],
    responsePayloadFields: [],
    ...options?.maskOptions,
  };
  request.log.info(
    {
      id: LOG_IDS.ON_SEND,
      data: {
        responseTime: reply.elapsedTime,
        statusCode: reply.statusCode,
        responseHeaders: maskFields(
          reply.getHeaders() as Record<string, string>,
          maskOptions.responseHeaders,
        ),
        responsePayload: payload ? maskFields(JSON.parse(payload), maskOptions.responsePayloadFields) : undefined,
      },
    },
    `On Send: statusCode: ${reply.statusCode} responseTime: ${reply.elapsedTime}ms`,
  );
}<|MERGE_RESOLUTION|>--- conflicted
+++ resolved
@@ -1,8 +1,4 @@
-<<<<<<< HEAD
-import { QueryItem, QueryOperator } from '@repo/shared/definitions';
-=======
 import { FilterInput, FilterOperator } from '@repo/shared/definitions';
->>>>>>> 480235da
 import { maskFields } from '@repo/shared/utils';
 import {
   FastifyRequest,
@@ -64,13 +60,8 @@
   };
 }
 
-<<<<<<< HEAD
-export function transformQueryParams(queryParams: any): { [field: string]: QueryItem<any>[] } {
-  const query: { [field: string]: QueryItem<any>[] } = {};
-=======
 export function transformQueryParams(queryParams: any): FilterInput {
   const query: FilterInput = {};
->>>>>>> 480235da
   for (const key in queryParams) {
     const [attribute, other] = key.split('[');
     let queryOperator = other?.split(']')[0];
