import { FastifyInstance, FastifyReply, FastifyRequest } from 'fastify';
<<<<<<< HEAD
import * as admin from 'firebase-admin';

=======
import { TRACE_CONTEXT_HEADER_NAME } from '../../../constants/requests.constants';
>>>>>>> 405a1051
import {
  AUTHENTICATE_DECORATOR_NAME,
  FORBIDDEN_ERROR,
  INTERNAL_ERROR_VALUES,
  RESOURCE_NOT_FOUND_ERROR,
  STATUS_CODES,
  TIMEOUT_ERROR,
  UNCAUGHT_EXCEPTION_ERROR,
  UNHANDLED_REJECTION_ERROR,
  VALIDATION_ERROR,
  VALIDATION_ERROR_CODE,
} from '../../../constants/server.constants';
import { RequestLogger } from '../../request-logger/request-logger.class';
import { authenticateRequest, setServerErrorHandlers, setServerFirebaseAuthenticationDecorator, setServerHooks, setServerProcessErrorHandlers } from '../server.utils';
import { FIREBASE_DECODE_ID_TOKEN_ERROR_CODES } from '../server.utils.constants';

jest.mock('firebase-admin', () => ({
  auth: jest.fn().mockReturnValue({
    verifyIdToken: jest.fn(),
  }),
}));

jest.mock('../../request-logger/request-logger.class', () => ({
  RequestLogger: jest.fn().mockImplementation(() => ({
    warn: jest.fn(),
    error: jest.fn(),
  })),
}));

describe(setServerErrorHandlers.name, () => {
  let mockServer: jest.Mocked<FastifyInstance>;
  let mockRequest: jest.Mocked<FastifyRequest>;
  let mockReply: jest.Mocked<FastifyReply>;

  beforeEach(() => {
    mockRequest = {
      id: 'test-request-id',
      url: '/test-url',
      log: {
        warn: jest.fn(),
        error: jest.fn(),
        lastStep: null,
        stepsCounter: 0,
      },
    } as any;

    mockReply = {
      status: jest.fn().mockReturnThis(),
      code: jest.fn().mockReturnThis(),
      send: jest.fn(),
    } as any;

    mockServer = {
      setNotFoundHandler: jest.fn(),
      setErrorHandler: jest.fn(),
    } as any;
  });

  it('should set up not found handler correctly', () => {
    setServerErrorHandlers(mockServer);
    
    const notFoundHandler = mockServer.setNotFoundHandler.mock.calls[0][0] as Function;
    notFoundHandler(mockRequest, mockReply);

    expect(mockRequest.log.warn).toHaveBeenCalledWith(
      {
        logId: RESOURCE_NOT_FOUND_ERROR.logId,
        requestId: mockRequest.id,
        url: mockRequest.url,
      },
      RESOURCE_NOT_FOUND_ERROR.logMessage,
    );
    expect(mockReply.status).toHaveBeenCalledWith(STATUS_CODES.NOT_FOUND);
    expect(mockReply.send).toHaveBeenCalledWith({
      code: RESOURCE_NOT_FOUND_ERROR.responseCode,
      message: RESOURCE_NOT_FOUND_ERROR.responseMessage,
    });
  });

  it('should handle validation errors correctly', () => {
    setServerErrorHandlers(mockServer);
    
    const errorHandler = mockServer.setErrorHandler.mock.calls[0][0] as Function;
    const validationError = {
      statusCode: STATUS_CODES.BAD_REQUEST,
      code: VALIDATION_ERROR_CODE,
      validation: [{ message: 'Invalid input' }],
    };

    errorHandler(validationError, mockRequest, mockReply);

    expect(mockRequest.log.warn).toHaveBeenCalledWith(
      {
        logId: VALIDATION_ERROR.logId,
        error: validationError,
      },
      VALIDATION_ERROR.logMessage({ error: validationError }),
    );
    expect(mockReply.code).toHaveBeenCalledWith(STATUS_CODES.BAD_REQUEST);
    expect(mockReply.send).toHaveBeenCalledWith({
      code: VALIDATION_ERROR.responseCode,
      message: VALIDATION_ERROR.responseMessage,
      details: ['Invalid input'],
    });
  });

  it('should handle internal errors correctly without step', () => {
    setServerErrorHandlers(mockServer);
    
    const errorHandler = mockServer.setErrorHandler.mock.calls[0][0] as Function;
    const internalError = new Error('Internal error');

    errorHandler(internalError, mockRequest, mockReply);

    expect(mockRequest.log.error).toHaveBeenCalledWith(
      {
        logId: INTERNAL_ERROR_VALUES.logId,
        errorCode: null,
        error: internalError,
        step: null,
      },
      INTERNAL_ERROR_VALUES.logMessage({ error: internalError, step: null }),
    );
    expect(mockReply.code).toHaveBeenCalledWith(STATUS_CODES.INTERNAL_ERROR);
    expect(mockReply.send).toHaveBeenCalledWith({
      code: '0',
      message: INTERNAL_ERROR_VALUES.responseMessage,
    });
  });
  it('should handle internal errors correctly with step', () => {
    setServerErrorHandlers(mockServer);
    const step = { id: 'some-step-id', group: 'some-group' };
    mockRequest.log.lastStep = step;
    mockRequest.log.stepsCounter = 1;
    
    const errorHandler = mockServer.setErrorHandler.mock.calls[0][0] as Function;
    const internalError = new Error('Internal error');

    errorHandler(internalError, mockRequest, mockReply);

    expect(mockRequest.log.error).toHaveBeenCalledWith(
      {
        logId: INTERNAL_ERROR_VALUES.logId,
        errorCode: step.id,
        error: internalError,
        step,
      },
      INTERNAL_ERROR_VALUES.logMessage({ error: internalError, step: step.id }),
    );
    expect(mockReply.code).toHaveBeenCalledWith(STATUS_CODES.INTERNAL_ERROR);
    expect(mockReply.send).toHaveBeenCalledWith({
      code: mockRequest.log.stepsCounter.toString(),
      message: INTERNAL_ERROR_VALUES.responseMessage,
    });
  });
});

describe(setServerHooks.name, () => {
  let mockServer: jest.Mocked<FastifyInstance>;
  let mockRequest: jest.Mocked<FastifyRequest>;
  let mockReply: jest.Mocked<FastifyReply>;

  const mockLogger = {
    warn: jest.fn(),
    error: jest.fn(),
  };

  beforeEach(() => {
    mockRequest = {
      log: mockLogger,
    } as any;

    mockReply = {
      elapsedTime: 1000,
    } as any;

    mockServer = {
      addHook: jest.fn(),
    } as any;
  });

  describe('when there is no trace header', () => {
    beforeEach(() => {
      mockRequest.headers = {};
    });
    it('should set up onRequest hook correctly', () => {
      setServerHooks(mockServer);
      
      const onRequestHook = mockServer.addHook.mock.calls[0][1] as Function;
      const done = jest.fn();
      onRequestHook(mockRequest, mockReply, done);
  
      expect(RequestLogger).toHaveBeenCalledWith({ logger: mockLogger, bindings: {} });
      expect(done).toHaveBeenCalled();
    });
  });
  describe('when there is a trace header', () => {
    const traceId = '1234567890';
    beforeEach(() => {
      mockRequest.headers = {
        [TRACE_CONTEXT_HEADER_NAME]: `${traceId}/1234567890;o=1`,
      };
    });
    it('should set up onRequest hook correctly', () => {
      setServerHooks(mockServer);
      
      const onRequestHook = mockServer.addHook.mock.calls[0][1] as Function;
      const done = jest.fn();
      onRequestHook(mockRequest, mockReply, done);
  
      expect(RequestLogger).toHaveBeenCalledWith({ logger: mockLogger, bindings: { traceId } });
      expect(done).toHaveBeenCalled();
    });
  });

  it('should set up onTimeout hook correctly', () => {
    setServerHooks(mockServer);
    
    const onTimeoutHook = mockServer.addHook.mock.calls[1][1] as Function;
    const done = jest.fn();
    onTimeoutHook(mockRequest, mockReply, done);

    expect(mockRequest.log.error).toHaveBeenCalledWith(
      {
        logId: TIMEOUT_ERROR.logId,
        requestId: mockRequest.id,
        elapsedTime: mockReply.elapsedTime,
      },
      TIMEOUT_ERROR.logMessage({ reply: mockReply }),
    );
    expect(done).toHaveBeenCalled();
  });
});

describe(setServerProcessErrorHandlers.name, () => {
  let mockServer: jest.Mocked<FastifyInstance>;
  let originalProcessOn: any;
  let originalProcessExit: any;
  let originalConsoleError: any;

  beforeEach(() => {
    mockServer = {
      log: {
        error: jest.fn(),
      },
    } as any;

    originalProcessOn = process.on;
    originalConsoleError = console.error;
    originalProcessExit = process.exit;
    process.on = jest.fn() as any;
    process.exit = jest.fn() as any;
    console.error = jest.fn();
  });

  afterEach(() => {
    process.on = originalProcessOn;
    console.error = originalConsoleError;
    process.exit = originalProcessExit;
  });

  it('should set up unhandledRejection handler correctly', () => {
    setServerProcessErrorHandlers(mockServer);
    
    const unhandledRejectionHandler = (process.on as jest.Mock).mock.calls[0][1];
    const testError = new Error('Test rejection error');
    unhandledRejectionHandler(testError);

    expect(mockServer.log.error).toHaveBeenCalledWith(
      {
        logId: UNHANDLED_REJECTION_ERROR.logId,
        error: testError,
      },
      UNHANDLED_REJECTION_ERROR.logMessage({ err: testError }),
    );
    expect(console.error).toHaveBeenCalledWith('unhandledRejection', testError);
    expect(process.exit).toHaveBeenCalledWith(1);
  });

  it('should set up uncaughtException handler correctly', () => {
    setServerProcessErrorHandlers(mockServer);
    
    const uncaughtExceptionHandler = (process.on as jest.Mock).mock.calls[1][1];
    const testError = new Error('Test exception error');
    uncaughtExceptionHandler(testError);

    expect(mockServer.log.error).toHaveBeenCalledWith(
      {
        logId: UNCAUGHT_EXCEPTION_ERROR.logId,
        error: testError,
      },
      UNCAUGHT_EXCEPTION_ERROR.logMessage({ err: testError }),
    );
    expect(console.error).toHaveBeenCalledWith('uncaughtException', testError);
    expect(process.exit).toHaveBeenCalledWith(1);
  });
});

describe(setServerFirebaseAuthenticationDecorator.name, () => {
  let mockServer: jest.Mocked<FastifyInstance>;

  beforeEach(() => {
    mockServer = {
      decorate: jest.fn(),
    } as any;
  });

  it('should set up firebase authentication decorator correctly', () => {
    setServerFirebaseAuthenticationDecorator(mockServer);
    expect(mockServer.decorate).toHaveBeenCalledWith(AUTHENTICATE_DECORATOR_NAME, authenticateRequest);
  });
});

describe(authenticateRequest.name, () => {
  let mockRequest: jest.Mocked<FastifyRequest>;
  let mockReply: jest.Mocked<FastifyReply>;

  const mockToken = 'test-token';
  const mockDecodedToken = {
    uid: 'test-user-id',
    email: 'test@example.com',
  };

  beforeEach(() => {
    mockRequest = {
      headers: {
        authorization: `Bearer ${mockToken}`,
      },
      log: {
        warn: jest.fn(),
      },
    } as any;

    mockReply = {
      code: jest.fn().mockReturnThis(),
      send: jest.fn(),
    } as any;
  });

  it('should return unauthorized when token is missing', async () => {
    // Arrange
    delete mockRequest.headers.authorization;

    // Act
    await authenticateRequest(mockRequest, mockReply);
  });
  it('should authenticate request correctly when token is valid', async () => {
    // Arrange
    (admin.auth().verifyIdToken as jest.Mock).mockResolvedValue(mockDecodedToken);

    // Act
    await authenticateRequest(mockRequest, mockReply);

    expect(mockRequest.user).toEqual({
      uid: 'test-user-id',
      email: 'test@example.com',
    });
  });

  it('should return the correct error when is a known error', async () => {

    for (const code in FIREBASE_DECODE_ID_TOKEN_ERROR_CODES) {
      // Arrange
      (admin.auth().verifyIdToken as jest.Mock).mockRejectedValue({ errorInfo: { code } });

      // Act
      await authenticateRequest(mockRequest, mockReply);
      const values = FIREBASE_DECODE_ID_TOKEN_ERROR_CODES[code as keyof typeof FIREBASE_DECODE_ID_TOKEN_ERROR_CODES];
      expect(mockReply.code).toHaveBeenCalledWith(STATUS_CODES.UNAUTHORIZED);
      expect(mockReply.send).toHaveBeenCalledWith({
        code: values.code,
        message: values.message,
      });
    }
  });

  it('should return forbidden when is an unknown error', async () => {
    const mockError = { errorInfo: { code: 'unknown-error', message: 'Unknown error' } };
    // Arrange
    (admin.auth().verifyIdToken as jest.Mock).mockRejectedValue(mockError);

    // Act
    await authenticateRequest(mockRequest, mockReply);

    expect(mockReply.code).toHaveBeenCalledWith(STATUS_CODES.FORBIDDEN);
    expect(mockReply.send).toHaveBeenCalledWith({
      code: FORBIDDEN_ERROR.responseCode,
      message: mockError.errorInfo.message,
    });
  });

  it('should throw an error when is an unknown error', async () => {
    const mockError = new Error('Unknown error');
    // Arrange
    (admin.auth().verifyIdToken as jest.Mock).mockRejectedValue(mockError);

    try {
      // Act
      await authenticateRequest(mockRequest, mockReply);
    } catch (error: any) {
      expect(error).toBe(mockError);
    }
  });
}); <|MERGE_RESOLUTION|>--- conflicted
+++ resolved
@@ -1,10 +1,7 @@
 import { FastifyInstance, FastifyReply, FastifyRequest } from 'fastify';
-<<<<<<< HEAD
 import * as admin from 'firebase-admin';
 
-=======
 import { TRACE_CONTEXT_HEADER_NAME } from '../../../constants/requests.constants';
->>>>>>> 405a1051
 import {
   AUTHENTICATE_DECORATOR_NAME,
   FORBIDDEN_ERROR,
