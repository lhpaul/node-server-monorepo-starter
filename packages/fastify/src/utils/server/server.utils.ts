import { FastifyInstance, FastifyReply, FastifyRequest } from 'fastify';
import * as admin from 'firebase-admin';
import { Bindings } from 'pino';

import { TRACE_CONTEXT_HEADER_NAME } from '../../constants/requests.constants';
import {
  AUTHENTICATE_DECORATOR_NAME,
  FORBIDDEN_ERROR,
  INTERNAL_ERROR_VALUES,
  RESOURCE_NOT_FOUND_ERROR,
  STATUS_CODES,
  TIMEOUT_ERROR,
  UNAUTHORIZED_ERROR,
  UNCAUGHT_EXCEPTION_ERROR,
  UNHANDLED_REJECTION_ERROR,
  VALIDATION_ERROR,
  VALIDATION_ERROR_CODE,
} from '../../constants/server.constants';
import { RequestLogger } from '../request-logger/request-logger.class';
<<<<<<< HEAD
import {
  FIREBASE_DECODE_ID_TOKEN_ERROR_CODES,
  FIREBASE_DECODE_ID_TOKEN_ERROR_LOG,
  TRACE_CONTEXT_HEADER_NAME,
} from './server.utils.constants';

=======
>>>>>>> 405a1051
export function setServerErrorHandlers(server: FastifyInstance): void {
  // Handle 404 errors
  server.setNotFoundHandler((request, reply) => {
    request.log.warn(
      {
        logId: RESOURCE_NOT_FOUND_ERROR.logId,
        requestId: request.id,
        url: request.url,
      },
      RESOURCE_NOT_FOUND_ERROR.logMessage,
    );
    reply.status(STATUS_CODES.NOT_FOUND).send({
      code: RESOURCE_NOT_FOUND_ERROR.responseCode,
      message: RESOURCE_NOT_FOUND_ERROR.responseMessage,
    });
  });

  // Handle validation and unhandled errors
  server.setErrorHandler((error, request, reply) => {
    const lastStep = request.log.lastStep;
    const obfuscatedErrorCode = request.log.stepsCounter.toString(); // This is to return a code to the user that doesn't give away any internal information but can be later used to identify the step that caused the error in case the user reports it
    if (error.statusCode === STATUS_CODES.BAD_REQUEST && error.code === VALIDATION_ERROR_CODE) {
      request.log.warn(
        {
          logId: VALIDATION_ERROR.logId,
          error,
        },
        VALIDATION_ERROR.logMessage({ error }),
      );
      return reply.code(error.statusCode).send({
        code: VALIDATION_ERROR.responseCode,
        message: VALIDATION_ERROR.responseMessage,
        details: error.validation?.map((validation) => validation.message),
      });
    }
    request.log.error(
      {
        logId: INTERNAL_ERROR_VALUES.logId,
        errorCode: lastStep?.id ?? null,
        error,
        step: lastStep ?? null,
      },
      INTERNAL_ERROR_VALUES.logMessage({ error, step: lastStep?.id ?? null }),
    );
    return reply.code(STATUS_CODES.INTERNAL_ERROR).send({
      code: obfuscatedErrorCode,
      message: INTERNAL_ERROR_VALUES.responseMessage,
    });
  });
}
export function setServerHooks(server: FastifyInstance): void {
  // Wrap request logger
  server.addHook('onRequest', (request, _reply, done) => {
    const traceHeader = request.headers[TRACE_CONTEXT_HEADER_NAME];
    const bindings: Bindings = {};
    if (traceHeader) {
      bindings.traceId = (traceHeader as string).split('/')[0];
    }
    request.log = new RequestLogger({ logger: request.log, bindings });
    done();
  });

  // Add hook for timeout
  server.addHook('onTimeout', (request, reply, done) => {
    request.log.error(
      {
        logId: TIMEOUT_ERROR.logId,
        requestId: request.id,
        elapsedTime: reply.elapsedTime,
      },
      TIMEOUT_ERROR.logMessage({ reply }),
    );
    done();
  });
}
export function setServerProcessErrorHandlers(server: FastifyInstance): void {
  process.on('unhandledRejection', (err: Error) => {
    server.log.error(
      {
        logId: UNHANDLED_REJECTION_ERROR.logId,
        error: err,
      },
      UNHANDLED_REJECTION_ERROR.logMessage({ err }),
    );
    console.error('unhandledRejection', err);
    process.exit(1);
  });
  
  process.on('uncaughtException', (err: Error) => {
    server.log.error(
      {
        logId: UNCAUGHT_EXCEPTION_ERROR.logId,
        error: err,
      },
      UNCAUGHT_EXCEPTION_ERROR.logMessage({ err }),
    );
    console.error('uncaughtException', err);
    process.exit(1);
  });
}

export function setServerFirebaseAuthenticationDecorator(server: FastifyInstance): void {
  server.decorate(AUTHENTICATE_DECORATOR_NAME, authenticateRequest);
}

export async function authenticateRequest(request: FastifyRequest, reply: FastifyReply): Promise<void> {
  try {
    const token = request.headers.authorization?.split(' ')[1];
    if (!token) {
      reply.code(STATUS_CODES.UNAUTHORIZED).send({ code: UNAUTHORIZED_ERROR.responseCode, message: UNAUTHORIZED_ERROR.responseMessage });
      return;
    }
    const decodedToken = await admin.auth().verifyIdToken(token);
    request.user = decodedToken;
  } catch (err: any) {
    if (err.errorInfo) {
      request.log.warn({
        logId: FIREBASE_DECODE_ID_TOKEN_ERROR_LOG.logId,
        error: err.errorInfo,
      }, FIREBASE_DECODE_ID_TOKEN_ERROR_LOG.logMessage);
      const errorCode = FIREBASE_DECODE_ID_TOKEN_ERROR_CODES[err.errorInfo.code as keyof typeof FIREBASE_DECODE_ID_TOKEN_ERROR_CODES];
      if (errorCode) {
        reply.code(STATUS_CODES.UNAUTHORIZED).send({ code: errorCode.code, message: errorCode.message });
        return;
      }
      reply.code(STATUS_CODES.FORBIDDEN).send({
        code: FORBIDDEN_ERROR.responseCode,
        message: err.errorInfo.message
      });
      return;
    }
    throw err;
  }
}<|MERGE_RESOLUTION|>--- conflicted
+++ resolved
@@ -17,15 +17,11 @@
   VALIDATION_ERROR_CODE,
 } from '../../constants/server.constants';
 import { RequestLogger } from '../request-logger/request-logger.class';
-<<<<<<< HEAD
 import {
   FIREBASE_DECODE_ID_TOKEN_ERROR_CODES,
   FIREBASE_DECODE_ID_TOKEN_ERROR_LOG,
-  TRACE_CONTEXT_HEADER_NAME,
 } from './server.utils.constants';
 
-=======
->>>>>>> 405a1051
 export function setServerErrorHandlers(server: FastifyInstance): void {
   // Handle 404 errors
   server.setNotFoundHandler((request, reply) => {
