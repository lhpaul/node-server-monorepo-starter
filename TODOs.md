--- conflicted
+++ resolved
@@ -18,13 +18,8 @@
 - Check how to admin oauth clients and private keys
 - Apply cache to transactions category in public api
 - Be able to create documents with defined id
-<<<<<<< HEAD
-- Check that all methods have JSdoc
 - Add github action to check that conventions are being met. [Video](https://www.youtube.com/watch?v=ohjMGnEaBxk)
 
 Google:
 
-- Rethink repositories inside functions
-=======
-- Add github action to check that conventions are being met. [Video](https://www.youtube.com/watch?v=ohjMGnEaBxk)
->>>>>>> d9bc1a01
+- Rethink repositories inside functions