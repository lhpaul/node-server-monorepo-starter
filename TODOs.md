--- conflicted
+++ resolved
@@ -2,13 +2,6 @@
 
 This document is to keep track of the technical debt in this repository.
 
-<<<<<<< HEAD
-- Improve logs to work well with GCP following this [article](https://cloud.google.com/trace/docs/setup/nodejs-ot)
-- IaC
-- CI/CD
-- Add "critical" severity to logs
-- Improve step logging to include group and lapsed time in end step
-=======
 - Implement text search
 - Automatic openapi documentation
 - Functional tests
@@ -20,5 +13,4 @@
 - Change "models" to "entities"
 - Check how to admin oauth clients and private keys
 - Apply cache to transactions category in public api
-- Check that all methods have JSdoc
->>>>>>> 405a1051
+- Check that all methods have JSdoc