# TODOs

This document is to keep track of the technical debt in this repository.

<<<<<<< HEAD
- Make Cloud Functions access secrets
- Refactor environment variables handling
- Refactor testing
=======
Global:

- Add update validations when updating transaction's categoryId
- Implement text search
- Automatic openapi documentation
- Functional tests
- Add rules for method orders and private methods to be prefixed
- Refactor unit tests rules and make the corresponding changes to the existing unit tests
- Add rules to always ad jsdoc documentation (don't forget to include Throws)
- Add explanation about repositories and value types
- Check how to admin oauth clients and private keys
- Apply cache to transactions category in public api
- Be able to create documents with defined id
- Check that all methods have JSdoc
- Add github action to check that conventions are being met. [Video](https://www.youtube.com/watch?v=ohjMGnEaBxk)

Google:

- Rethink repositories inside functions
>>>>>>> e5c0a3fb
<|MERGE_RESOLUTION|>--- conflicted
+++ resolved
@@ -2,14 +2,13 @@
 
 This document is to keep track of the technical debt in this repository.
 
-<<<<<<< HEAD
-- Make Cloud Functions access secrets
-- Refactor environment variables handling
-- Refactor testing
-=======
 Global:
 
+- Change "DomainModelService" to "EntityService"
+- Remove "getResourcesList" method from EntityService class.
+- Make TransactionManager and BatchManager
 - Add update validations when updating transaction's categoryId
+- Refactor environment variables handling
 - Implement text search
 - Automatic openapi documentation
 - Functional tests
@@ -25,5 +24,5 @@
 
 Google:
 
-- Rethink repositories inside functions
->>>>>>> e5c0a3fb
+- Make Cloud Functions access secrets
+- Rethink repositories inside functions