--- conflicted
+++ resolved
@@ -2,11 +2,6 @@
 
 This document is to keep track of the technical debt in this repository.
 
+- Improve logs to work well with GCP following this [article](https://cloud.google.com/trace/docs/setup/nodejs-ot)
 - IaC
-<<<<<<< HEAD
-- CI/CD
-- Improve logs to work well with GCP following this [article](https://cloud.google.com/trace/docs/setup/nodejs-ot)
-- Fix development so apps don't need to be manually reloaded with changes in packages
-=======
-- CI/CD
->>>>>>> 5dd1839b
+- CI/CD