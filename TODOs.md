--- conflicted
+++ resolved
@@ -5,9 +5,5 @@
 - Improve logs to work well with GCP following this [article](https://cloud.google.com/trace/docs/setup/nodejs-ot)
 - IaC
 - CI/CD
-<<<<<<< HEAD
 - Add "critical" severity to logs
-=======
-- Add "critical" severity to logs
-- Improve step logging to include group and lapsed time in end step
->>>>>>> c009b01c
+- Improve step logging to include group and lapsed time in end step