{
  "name": "node-server-monorepo-starter",
  "version": "0.0.1",
  "private": true,
  "scripts": {
    "build": "turbo run build",
    "build:functions": "turbo run build --filter=functions --filter=@repo/shared",
    "build:internal-api": "turbo run build --filter=internal-api --filter=@repo/fastify --filter=@repo/shared",
    "build:public-api": "turbo run build --filter=public-api --filter=@repo/fastify --filter=@repo/shared",
    "check-types": "turbo run check-types",
    "deploy:firestore": "firebase deploy --only firestore",
    "deploy:firestore:indexes": "firebase deploy --only firestore:indexes",
    "deploy:firestore:rules": "firebase deploy --only firestore:rules",
    "deploy:functions": "firebase deploy --only functions",
    "deploy:internal-api": "npm run deploy --prefix apps/internal-api",
    "deploy:public-api": "npm run deploy --prefix apps/public-api",
    "dev:internal-api": "turbo watch dev --filter=internal-api --filter=@repo/fastify --filter=@repo/shared",
    "dev:public-api": "turbo watch dev --filter=public-api --filter=@repo/fastify --filter=@repo/shared",
    "firestore:get-indexes": "firebase firestore:indexes > apps/firestore/firestore.indexes.json",
    "format": "prettier --write \"**/*.{ts,tsx,md}\"",
    "isolate:internal-api": "npm run isolate --prefix apps/internal-api",
    "isolate:public-api": "npm run isolate --prefix apps/public-api",
    "lint": "turbo run lint",
    "lint:staged": "lint-staged",
    "test": "turbo test"
  },
  "files": [
    "dist"
  ],
  "devDependencies": {
    "firebase-functions": "^6.3.2",
    "firebase-tools": "^14.9.0",
    "isolate-package": "^1.23.0",
    "lint-staged": "^16.1.5",
    "prettier": "^3.6.2",
    "turbo": "^2.5.5",
    "typescript": "5.8.2"
  },
<<<<<<< HEAD
  "packageManager": "pnpm@10.13.1",
=======
  "packageManager": "pnpm@10.15.0",
>>>>>>> a57969ba
  "engines": {
    "node": "22"
  }
}<|MERGE_RESOLUTION|>--- conflicted
+++ resolved
@@ -36,11 +36,7 @@
     "turbo": "^2.5.5",
     "typescript": "5.8.2"
   },
-<<<<<<< HEAD
-  "packageManager": "pnpm@10.13.1",
-=======
   "packageManager": "pnpm@10.15.0",
->>>>>>> a57969ba
   "engines": {
     "node": "22"
   }
