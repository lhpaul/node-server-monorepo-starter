{
  "name": "node-server-monorepo-starter",
  "version": "0.0.1",
  "private": true,
  "scripts": {
    "build": "turbo run build",
    "build:functions": "turbo run build --filter=functions --filter=@repo/shared",
    "build:internal-api": "turbo run build --filter=internal-api --filter=@repo/fastify --filter=@repo/shared",
    "build:public-api": "turbo run build --filter=public-api --filter=@repo/fastify --filter=@repo/shared",
    "check-types": "turbo run check-types",
    "deploy:firestore": "firebase deploy --only firestore",
    "deploy:firestore:indexes": "firebase deploy --only firestore:indexes",
    "deploy:firestore:rules": "firebase deploy --only firestore:rules",
    "deploy:functions": "firebase deploy --only functions",
    "deploy:internal-api": "npm run deploy --prefix apps/internal-api",
    "deploy:public-api": "npm run deploy --prefix apps/public-api",
    "dev:internal-api": "turbo watch dev --filter=internal-api --filter=@repo/fastify --filter=@repo/shared",
    "dev:public-api": "turbo watch dev --filter=public-api --filter=@repo/fastify --filter=@repo/shared",
    "firestore:get-indexes": "firebase firestore:indexes > apps/firestore/firestore.indexes.json",
    "format": "prettier --write \"**/*.{ts,tsx,md}\"",
    "isolate:internal-api": "npm run isolate --prefix apps/internal-api",
    "isolate:public-api": "npm run isolate --prefix apps/public-api",
    "lint": "turbo run lint",
    "lint:staged": "lint-staged",
    "test": "turbo test"
  },
  "files": [
    "dist"
  ],
  "devDependencies": {
    "firebase-functions": "^6.3.2",
    "firebase-tools": "^14.9.0",
    "isolate-package": "^1.23.0",
    "lint-staged": "^16.1.5",
    "prettier": "^3.6.2",
    "turbo": "^2.5.5",
    "typescript": "5.8.2"
  },
<<<<<<< HEAD
  "packageManager": "pnpm@10.13.1",
=======
  "packageManager": "pnpm@10.14.0",
>>>>>>> e5c0a3fb
  "engines": {
    "node": "22"
  }
}<|MERGE_RESOLUTION|>--- conflicted
+++ resolved
@@ -36,11 +36,7 @@
     "turbo": "^2.5.5",
     "typescript": "5.8.2"
   },
-<<<<<<< HEAD
   "packageManager": "pnpm@10.13.1",
-=======
-  "packageManager": "pnpm@10.14.0",
->>>>>>> e5c0a3fb
   "engines": {
     "node": "22"
   }
