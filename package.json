--- conflicted
+++ resolved
@@ -23,14 +23,10 @@
     "dist"
   ],
   "devDependencies": {
-<<<<<<< HEAD
     "firebase-functions": "^6.3.2",
     "firebase-tools": "^14.9.0",
     "isolate-package": "^1.23.0",
-    "lint-staged": "^16.1.2",
-=======
     "lint-staged": "^16.1.5",
->>>>>>> 35a70f2d
     "prettier": "^3.6.2",
     "turbo": "^2.5.5",
     "typescript": "5.8.2"
