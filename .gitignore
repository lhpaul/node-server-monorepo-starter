# See https://help.github.com/articles/ignoring-files/ for more about ignoring files.

# Dependencies
node_modules
.pnp
.pnp.js

# Local env files
.env
.env.local
.env.development.local
.env.test.local
.env.production.local

# Testing
coverage

# Turbo
.turbo

# Vercel
.vercel

# Build Outputs
.next/
out/
build
dist


# Debug
npm-debug.log*
yarn-debug.log*
yarn-error.log*

# Misc
.DS_Store
*.pem

<<<<<<< HEAD
# Isolate folder used for deployment
apps/**/isolate/
=======
# gemini-cli settings
.gemini/

# GitHub App credentials
gha-creds-*.json
>>>>>>> 167b0759
<|MERGE_RESOLUTION|>--- conflicted
+++ resolved
@@ -37,13 +37,11 @@
 .DS_Store
 *.pem
 
-<<<<<<< HEAD
 # Isolate folder used for deployment
 apps/**/isolate/
-=======
+
 # gemini-cli settings
 .gemini/
 
 # GitHub App credentials
-gha-creds-*.json
->>>>>>> 167b0759
+gha-creds-*.json