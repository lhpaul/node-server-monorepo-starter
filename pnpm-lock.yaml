--- conflicted
+++ resolved
@@ -3264,7 +3264,6 @@
     resolution: {integrity: sha512-VuuG0wCnjhnylG1ABXT3dAuIpTNDs/G8jlpmwXY03fXoXy/8ZK8/T+hMzt8L4WnrLCJgdybqgPagnF/f97cg3A==}
     engines: {node: ^14.17.0 || ^16.13.0 || >=18.0.0}
 
-<<<<<<< HEAD
   ignore@5.3.2:
     resolution: {integrity: sha512-hsBTNUqQTDwkWtcdYI2i06Y/nUBEsNEDJKjWdigLvegy8kDuJAS8uRlpkkcQpyEXL0Z/pjDy5HBmMjRCJ2gq+g==}
     engines: {node: '>= 4'}
@@ -3293,41 +3292,6 @@
   indent-string@4.0.0:
     resolution: {integrity: sha512-EdDDZu4A2OyIK7Lr/2zG+w5jmbuk1DVBnEwREQvBzspBJkCEbRa8GxU1lghYcaGJCnRWibjDXlq779X1/y5xwg==}
     engines: {node: '>=8'}
-=======
-  turbo-darwin-64@2.5.6:
-    resolution: {integrity: sha512-3C1xEdo4aFwMJAPvtlPqz1Sw/+cddWIOmsalHFMrsqqydcptwBfu26WW2cDm3u93bUzMbBJ8k3zNKFqxJ9ei2A==}
-    cpu: [x64]
-    os: [darwin]
-
-  turbo-darwin-arm64@2.5.6:
-    resolution: {integrity: sha512-LyiG+rD7JhMfYwLqB6k3LZQtYn8CQQUePbpA8mF/hMLPAekXdJo1g0bUPw8RZLwQXUIU/3BU7tXENvhSGz5DPA==}
-    cpu: [arm64]
-    os: [darwin]
-
-  turbo-linux-64@2.5.6:
-    resolution: {integrity: sha512-GOcUTT0xiT/pSnHL4YD6Yr3HreUhU8pUcGqcI2ksIF9b2/r/kRHwGFcsHgpG3+vtZF/kwsP0MV8FTlTObxsYIA==}
-    cpu: [x64]
-    os: [linux]
-
-  turbo-linux-arm64@2.5.6:
-    resolution: {integrity: sha512-10Tm15bruJEA3m0V7iZcnQBpObGBcOgUcO+sY7/2vk1bweW34LMhkWi8svjV9iDF68+KJDThnYDlYE/bc7/zzQ==}
-    cpu: [arm64]
-    os: [linux]
-
-  turbo-windows-64@2.5.6:
-    resolution: {integrity: sha512-FyRsVpgaj76It0ludwZsNN40ytHN+17E4PFJyeliBEbxrGTc5BexlXVpufB7XlAaoaZVxbS6KT8RofLfDRyEPg==}
-    cpu: [x64]
-    os: [win32]
-
-  turbo-windows-arm64@2.5.6:
-    resolution: {integrity: sha512-j/tWu8cMeQ7HPpKri6jvKtyXg9K1gRyhdK4tKrrchH8GNHscPX/F71zax58yYtLRWTiK04zNzPcUJuoS0+v/+Q==}
-    cpu: [arm64]
-    os: [win32]
-
-  turbo@2.5.6:
-    resolution: {integrity: sha512-gxToHmi9oTBNB05UjUsrWf0OyN5ZXtD0apOarC1KIx232Vp3WimRNy3810QzeNSgyD5rsaIDXlxlbnOzlouo+w==}
-    hasBin: true
->>>>>>> d9bc1a01
 
   individual@3.0.0:
     resolution: {integrity: sha512-rUY5vtT748NMRbEMrTNiFfy29BgGZwGXUi2NFUVMWQrogSLzlJvQV9eeMWi+g1aVaQ53tpyLAQtd5x/JH0Nh1g==}
@@ -5522,38 +5486,38 @@
     resolution: {integrity: sha512-GwIJau9XaA8nLVbUXsN3IlFi7WmQ48gBUrl3FTkkL/XLu/POhBzfmX9hd33FNMX1qAsfl6ozO1iMmW9NC8YniA==}
     engines: {node: ^16.14.0 || >=18.0.0}
 
-  turbo-darwin-64@2.5.5:
-    resolution: {integrity: sha512-RYnTz49u4F5tDD2SUwwtlynABNBAfbyT2uU/brJcyh5k6lDLyNfYKdKmqd3K2ls4AaiALWrFKVSBsiVwhdFNzQ==}
+  turbo-darwin-64@2.5.6:
+    resolution: {integrity: sha512-3C1xEdo4aFwMJAPvtlPqz1Sw/+cddWIOmsalHFMrsqqydcptwBfu26WW2cDm3u93bUzMbBJ8k3zNKFqxJ9ei2A==}
     cpu: [x64]
     os: [darwin]
 
-  turbo-darwin-arm64@2.5.5:
-    resolution: {integrity: sha512-Tk+ZeSNdBobZiMw9aFypQt0DlLsWSFWu1ymqsAdJLuPoAH05qCfYtRxE1pJuYHcJB5pqI+/HOxtJoQ40726Btw==}
+  turbo-darwin-arm64@2.5.6:
+    resolution: {integrity: sha512-LyiG+rD7JhMfYwLqB6k3LZQtYn8CQQUePbpA8mF/hMLPAekXdJo1g0bUPw8RZLwQXUIU/3BU7tXENvhSGz5DPA==}
     cpu: [arm64]
     os: [darwin]
 
-  turbo-linux-64@2.5.5:
-    resolution: {integrity: sha512-2/XvMGykD7VgsvWesZZYIIVXMlgBcQy+ZAryjugoTcvJv8TZzSU/B1nShcA7IAjZ0q7OsZ45uP2cOb8EgKT30w==}
+  turbo-linux-64@2.5.6:
+    resolution: {integrity: sha512-GOcUTT0xiT/pSnHL4YD6Yr3HreUhU8pUcGqcI2ksIF9b2/r/kRHwGFcsHgpG3+vtZF/kwsP0MV8FTlTObxsYIA==}
     cpu: [x64]
     os: [linux]
 
-  turbo-linux-arm64@2.5.5:
-    resolution: {integrity: sha512-DW+8CjCjybu0d7TFm9dovTTVg1VRnlkZ1rceO4zqsaLrit3DgHnN4to4uwyuf9s2V/BwS3IYcRy+HG9BL596Iw==}
+  turbo-linux-arm64@2.5.6:
+    resolution: {integrity: sha512-10Tm15bruJEA3m0V7iZcnQBpObGBcOgUcO+sY7/2vk1bweW34LMhkWi8svjV9iDF68+KJDThnYDlYE/bc7/zzQ==}
     cpu: [arm64]
     os: [linux]
 
-  turbo-windows-64@2.5.5:
-    resolution: {integrity: sha512-q5p1BOy8ChtSZfULuF1BhFMYIx6bevXu4fJ+TE/hyNfyHJIfjl90Z6jWdqAlyaFLmn99X/uw+7d6T/Y/dr5JwQ==}
+  turbo-windows-64@2.5.6:
+    resolution: {integrity: sha512-FyRsVpgaj76It0ludwZsNN40ytHN+17E4PFJyeliBEbxrGTc5BexlXVpufB7XlAaoaZVxbS6KT8RofLfDRyEPg==}
     cpu: [x64]
     os: [win32]
 
-  turbo-windows-arm64@2.5.5:
-    resolution: {integrity: sha512-AXbF1KmpHUq3PKQwddMGoKMYhHsy5t1YBQO8HZ04HLMR0rWv9adYlQ8kaeQJTko1Ay1anOBFTqaxfVOOsu7+1Q==}
+  turbo-windows-arm64@2.5.6:
+    resolution: {integrity: sha512-j/tWu8cMeQ7HPpKri6jvKtyXg9K1gRyhdK4tKrrchH8GNHscPX/F71zax58yYtLRWTiK04zNzPcUJuoS0+v/+Q==}
     cpu: [arm64]
     os: [win32]
 
-  turbo@2.5.5:
-    resolution: {integrity: sha512-eZ7wI6KjtT1eBqCnh2JPXWNUAxtoxxfi6VdBdZFvil0ychCOTxbm7YLRBi1JSt7U3c+u3CLxpoPxLdvr/Npr3A==}
+  turbo@2.5.6:
+    resolution: {integrity: sha512-gxToHmi9oTBNB05UjUsrWf0OyN5ZXtD0apOarC1KIx232Vp3WimRNy3810QzeNSgyD5rsaIDXlxlbnOzlouo+w==}
     hasBin: true
 
   type-check@0.4.0:
@@ -12348,7 +12312,6 @@
 
   tslib@2.8.1: {}
 
-<<<<<<< HEAD
   tsscmp@1.0.6: {}
 
   tuf-js@2.2.1:
@@ -12359,10 +12322,7 @@
     transitivePeerDependencies:
       - supports-color
 
-  turbo-darwin-64@2.5.5:
-=======
   turbo-darwin-64@2.5.6:
->>>>>>> d9bc1a01
     optional: true
 
   turbo-darwin-arm64@2.5.6:
