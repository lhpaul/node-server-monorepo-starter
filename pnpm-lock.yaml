--- conflicted
+++ resolved
@@ -221,15 +221,12 @@
       bcrypt:
         specifier: 6.0.0
         version: 6.0.0
-<<<<<<< HEAD
       firebase-admin:
         specifier: 13.4.0
         version: 13.4.0
-=======
       json-stringify-safe:
         specifier: 5.0.1
         version: 5.0.1
->>>>>>> 21c552e5
     devDependencies:
       '@repo/configs':
         specifier: workspace:*
