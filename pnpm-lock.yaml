--- conflicted
+++ resolved
@@ -308,7 +308,6 @@
         version: 0.14.2
       firebase-admin:
         specifier: 13.4.0
-<<<<<<< HEAD
         version: 13.4.0(encoding@0.1.13)
       json-stringify-safe:
         specifier: 5.0.1
@@ -316,12 +315,6 @@
       moment:
         specifier: 2.30.1
         version: 2.30.1
-=======
-        version: 13.4.0
-      json-stringify-safe:
-        specifier: 5.0.1
-        version: 5.0.1
->>>>>>> c009b01c
     devDependencies:
       '@repo/configs':
         specifier: workspace:*
@@ -3830,12 +3823,9 @@
   json-stable-stringify-without-jsonify@1.0.1:
     resolution: {integrity: sha512-Bdboy+l7tA3OGW6FjyFHWkP5LuByj1Tk33Ljyq0axyzdk9//JSi2u3fP1QSmd1KNwq6VOKYGlAu87CisVir6Pw==}
 
-<<<<<<< HEAD
   json-stringify-nice@1.1.4:
     resolution: {integrity: sha512-5Z5RFW63yxReJ7vANgW6eZFGWaQvnPE3WNmZoOJrSkGju2etKA2L5rrOa1sm877TVTFt57A80BH1bArcmlLfPw==}
 
-=======
->>>>>>> c009b01c
   json-stringify-safe@5.0.1:
     resolution: {integrity: sha512-ZClg6AaYvamvYEE82d3Iyd3vSSIjQ+odgjaTzRuO3s7toCdFKczob2i0zCh7JE8kWn17yvAWhUVxvqGwUalsRA==}
 
@@ -6295,7 +6285,7 @@
       fast-deep-equal: 3.1.3
       functional-red-black-tree: 1.0.1
       google-gax: 4.6.1(encoding@0.1.13)
-      protobufjs: 7.4.0
+      protobufjs: 7.5.3
     transitivePeerDependencies:
       - encoding
       - supports-color
@@ -10522,11 +10512,8 @@
 
   json-stable-stringify-without-jsonify@1.0.1: {}
 
-<<<<<<< HEAD
   json-stringify-nice@1.1.4: {}
 
-=======
->>>>>>> c009b01c
   json-stringify-safe@5.0.1: {}
 
   json5@1.0.2:
