--- conflicted
+++ resolved
@@ -32,6 +32,9 @@
       '@repo/shared':
         specifier: workspace:*
         version: link:../../packages/shared
+      class-validator:
+        specifier: 0.14.2
+        version: 0.14.2
       firebase-admin:
         specifier: ^13.4.0
         version: 13.4.0(encoding@0.1.13)
@@ -266,14 +269,7 @@
         version: 6.0.0
       firebase-admin:
         specifier: 13.4.0
-<<<<<<< HEAD
         version: 13.4.0(encoding@0.1.13)
-      pino:
-        specifier: 9.6.0
-        version: 9.6.0
-=======
-        version: 13.4.0
->>>>>>> a6ae4d13
     devDependencies:
       '@repo/configs':
         specifier: workspace:*
@@ -1106,6 +1102,9 @@
   '@types/triple-beam@1.3.5':
     resolution: {integrity: sha512-6WaYesThRMCl19iryMYP7/x2OVgCtbIVflDGFpWnb9irXI3UjYE4AzmYuiUKY1AJstGijoY+MgUszMgRxIYTYw==}
 
+  '@types/validator@13.15.1':
+    resolution: {integrity: sha512-9gG6ogYcoI2mCMLdcO0NYI0AYrbxIjv0MDmy/5Ywo6CpWWrqYayc+mmgxRsCgtcGJm9BSbXkMsmxGah1iGHAAQ==}
+
   '@types/yargs-parser@21.0.3':
     resolution: {integrity: sha512-I4q9QU9MQv4oEOz4tAHJtNz1cwuLxn2F3xcc2iV5WdqLPpUnj30aUuxt1mAxYTG+oe8CZMV/+6rU4S4gRDzqtQ==}
 
@@ -1594,6 +1593,9 @@
   cjson@0.3.3:
     resolution: {integrity: sha512-yKNcXi/Mvi5kb1uK0sahubYiyfUO2EUgOp4NcY9+8NX5Xmc+4yeNogZuLFkpLBBj7/QI9MjRUIuXrV9XOw5kVg==}
     engines: {node: '>= 0.3.0'}
+
+  class-validator@0.14.2:
+    resolution: {integrity: sha512-3kMVRF2io8N8pY1IFIXlho9r8IPUUIfHe2hYVtiebvAzU2XeQFXTv+XI4WX+TnXmtwXMDcjngcpkiPM0O9PvLw==}
 
   cli-boxes@2.2.1:
     resolution: {integrity: sha512-y4coMcylgSCdVinjiDBuR8PCC2bLjyGTwEmPb9NHR/QaNU6EUOXcTY/s6VjGMD6ENSEaeQYHCY0GNGS5jfMwPw==}
@@ -3234,6 +3236,9 @@
   levn@0.4.1:
     resolution: {integrity: sha512-+bT2uH4E5LGE7h/n3evcS/sQlJXCpIp6ym8OWJ5eV6+67Dsql/LaaT7qJBAt2rzfoa/5QBGBhxDix1dMt2kQKQ==}
     engines: {node: '>= 0.8.0'}
+
+  libphonenumber-js@1.12.9:
+    resolution: {integrity: sha512-VWwAdNeJgN7jFOD+wN4qx83DTPMVPPAUyx9/TUkBXKLiNkuWWk6anV0439tgdtwaJDrEdqkvdN22iA6J4bUCZg==}
 
   libsodium-wrappers@0.7.15:
     resolution: {integrity: sha512-E4anqJQwcfiC6+Yrl01C1m8p99wEhLmJSs0VQqST66SbQXXBoaJY0pF4BNjRYa/sOQAxx6lXAaAFIlx+15tXJQ==}
@@ -4794,6 +4799,10 @@
 
   valid-url@1.0.9:
     resolution: {integrity: sha512-QQDsV8OnSf5Uc30CKSwG9lnhMPe6exHtTXLRYX8uMwKENy640pU+2BgBL0LRbDh/eYRahNCS7aewCx0wf3NYVA==}
+
+  validator@13.15.15:
+    resolution: {integrity: sha512-BgWVbCI72aIQy937xbawcs+hrVaN/CZ2UwutgaJ36hGqRrLNM+f5LUT/YPRbo8IV/ASeFzXszezV+y2+rq3l8A==}
+    engines: {node: '>= 0.10'}
 
   vary@1.1.2:
     resolution: {integrity: sha512-BNGbWLfd0eUPabhkXUVm0j8uuvREyTh5ovRa/dyow/BqAbZJyC+5fU+IzQOzmAKzYqYRAISoRhdQr3eIZ/PXqg==}
@@ -5990,6 +5999,8 @@
 
   '@types/triple-beam@1.3.5': {}
 
+  '@types/validator@13.15.1': {}
+
   '@types/yargs-parser@21.0.3': {}
 
   '@types/yargs@17.0.33':
@@ -6630,6 +6641,12 @@
   cjson@0.3.3:
     dependencies:
       json-parse-helpfulerror: 1.0.3
+
+  class-validator@0.14.2:
+    dependencies:
+      '@types/validator': 13.15.1
+      libphonenumber-js: 1.12.9
+      validator: 13.15.15
 
   cli-boxes@2.2.1: {}
 
@@ -8807,6 +8824,8 @@
       prelude-ls: 1.2.1
       type-check: 0.4.0
 
+  libphonenumber-js@1.12.9: {}
+
   libsodium-wrappers@0.7.15:
     dependencies:
       libsodium: 0.7.15
@@ -10528,6 +10547,8 @@
 
   valid-url@1.0.9: {}
 
+  validator@13.15.15: {}
+
   vary@1.1.2: {}
 
   walker@1.0.8:
